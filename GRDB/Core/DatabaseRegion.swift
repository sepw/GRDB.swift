/// DatabaseRegion defines a region in the database. DatabaseRegion is dedicated
/// to help transaction observers recognize impactful database changes in their
/// `observes(eventsOfKind:)` and `databaseDidChange(with:)` methods.
///
/// A database region is the union of any number of "table regions", which can
/// cover a full table, or the combination of columns and rows (identified by
/// their rowids):
///
///    |Table1 |   |Table2 |   |Table3 |   |Table4 |   |Table5 |
///    |-------|   |-------|   |-------|   |-------|   |-------|
///    |x|x|x|x|   |x| | | |   |x|x|x|x|   |x|x| |x|   | | | | |
///    |x|x|x|x|   |x| | | |   | | | | |   | | | | |   | |x| | |
///    |x|x|x|x|   |x| | | |   | | | | |   |x|x| |x|   | | | | |
///    |x|x|x|x|   |x| | | |   | | | | |   | | | | |   | | | | |
///
/// You don't create a database region directly. Instead, you use one of
/// those methods:
///
/// - `SelectStatement.fetchedRegion`:
///
///     let statement = db.makeSelectStatement("SELECT name, score FROM players")
///     print(statement.fetchedRegion)
///     // prints "players(name,score)"
///
/// - `Request.fetchedRegion(_:)`
///
///     let request = Player.filter(key: 1)
///     try print(request.fetchedRegion(db))
///     // prints "players(*)[1]"
///
/// Database regions returned by requests can be more precise than regions
/// returned by select statements. Especially, regions returned by statements
/// don't know about rowids:
///
///     // A plain statement
///     let statement = db.makeSelectStatement("SELECT * FROM players WHERE id = 1")
///     statement.fetchedRegion       // "players(*)"
///
///     // A query interface request that executes the same statement:
///     let request = Player.filter(key: 1)
///     try request.fetchedRegion(db) // "players(*)[1]"
public struct DatabaseRegion: CustomStringConvertible, Equatable {
    private let tableRegions: [String: TableRegion]?
    private init(tableRegions: [String: TableRegion]?) {
        self.tableRegions = tableRegions
    }
    
    /// Returns whether the region is empty.
    public var isEmpty: Bool {
        guard let tableRegions = tableRegions else { return false }
        return tableRegions.isEmpty
    }
    
    /// The full database: (All columns in all tables) × (all rows)
    static let fullDatabase = DatabaseRegion(tableRegions: nil)
    
    /// The empty database region
    public init() {
        self.init(tableRegions: [:])
    }
    
    /// A full table: (all columns in the table) × (all rows)
    init(table: String) {
        self.init(tableRegions: [table: TableRegion(columns: nil, rowIds: nil)])
    }
    
    /// Full columns in a table: (some columns in a table) × (all rows)
    init(table: String, columns: Set<String>) {
        self.init(tableRegions: [table: TableRegion(columns: columns, rowIds: nil)])
    }
    
    /// Full rows in a table: (all columns in a table) × (some rows)
    init(table: String, rowIds: Set<Int64>) {
        self.init(tableRegions: [table: TableRegion(columns: nil, rowIds: rowIds)])
    }
    
    /// Returns the intersection of this region and the given one.
    ///
    /// This method is not public because there is no known public use case for
    /// this intersection. It is currently only used as support for
    /// the isModified(byEventsOfKind:) method.
    func intersection(_ other: DatabaseRegion) -> DatabaseRegion {
        guard let tableRegions = tableRegions else { return other }
        guard let otherTableRegions = other.tableRegions else { return self }
        
        var tableRegionsIntersection: [String: TableRegion] = [:]
        for (table, tableRegion) in tableRegions {
            guard let otherTableRegion = otherTableRegions
                .first(where: { (otherTable, _) in otherTable == table })?
                .value else { continue }
            let tableRegionIntersection = tableRegion.intersection(otherTableRegion)
            guard !tableRegionIntersection.isEmpty else { continue }
            tableRegionsIntersection[table] = tableRegionIntersection
        }
        
        return DatabaseRegion(tableRegions: tableRegionsIntersection)
    }
    
    /// Only keeps those rowIds in the given table
    func tableIntersection(_ table: String, rowIds: Set<Int64>) -> DatabaseRegion {
        guard var tableRegions = tableRegions else {
            return DatabaseRegion(table: table, rowIds: rowIds)
        }
        
        guard let tableRegion = tableRegions[table] else {
            return self
        }
        
        let intersection = tableRegion.intersection(TableRegion(columns: nil, rowIds: rowIds))
        if intersection.isEmpty {
            tableRegions.removeValue(forKey: table)
        } else {
            tableRegions[table] = intersection
        }
        return DatabaseRegion(tableRegions: tableRegions)
    }
    
    /// Returns the union of this region and the given one.
    public func union(_ other: DatabaseRegion) -> DatabaseRegion {
        guard let tableRegions = tableRegions else { return .fullDatabase }
        guard let otherTableRegions = other.tableRegions else { return .fullDatabase }
        
        var tableRegionsUnion: [String: TableRegion] = [:]
        let tableNames = Set(tableRegions.map { $0.key }).union(Set(otherTableRegions.map { $0.key }))
        for table in tableNames {
            let tableRegion = tableRegions[table]
            let otherTableRegion = otherTableRegions[table]
            let tableRegionUnion: TableRegion
            switch (tableRegion, otherTableRegion) {
            case (nil, nil):
                preconditionFailure()
            case (nil, let tableRegion?), (let tableRegion?, nil):
                tableRegionUnion = tableRegion
            case (let tableRegion?, let otherTableRegion?):
                tableRegionUnion = tableRegion.union(otherTableRegion)
            }
            tableRegionsUnion[table] = tableRegionUnion
        }
        
        return DatabaseRegion(tableRegions: tableRegionsUnion)
    }
    
    /// Inserts the given region into this region
    public mutating func formUnion(_ other: DatabaseRegion) {
        self = union(other)
    }
}

extension DatabaseRegion {
    
    // MARK: - Database Events
    
    /// Returns whether the content in the region would be impacted if the
    /// database were modified by an event of this kind.
    public func isModified(byEventsOfKind eventKind: DatabaseEventKind) -> Bool {
        return !intersection(eventKind.modifiedRegion).isEmpty
    }
    
    /// Returns whether the content in the region is impacted by this event.
    ///
    /// - precondition: event has been filtered by the same region
    ///   in the TransactionObserver.observes(eventsOfKind:) method, by calling
    ///   region.isModified(byEventsOfKind:)
    public func isModified(by event: DatabaseEvent) -> Bool {
        guard let tableRegions = tableRegions else {
            return true
        }
        
        switch tableRegions.count {
        case 1:
            // The precondition applies here:
            //
            // The region contains a single table. Due to the
            // filtering of events performed in observes(eventsOfKind:), the
            // event argument is guaranteed to be about the fetched table.
            // We thus only have to check for rowIds.
            assert(event.tableName == tableRegions[tableRegions.startIndex].key) // sanity check
            guard let rowIds = tableRegions[tableRegions.startIndex].value.rowIds else {
                return true
            }
            return rowIds.contains(event.rowID)
        default:
            guard let tableRegion = tableRegions[event.tableName] else {
                // Shouldn't happen if the precondition is met.
                fatalError("precondition failure: event was not filtered out in observes(eventsOfKind:) by region.isModified(byEventsOfKind:)")
            }
            guard let rowIds = tableRegion.rowIds else {
                return true
            }
            return rowIds.contains(event.rowID)
        }
    }
}

// Equatable
extension DatabaseRegion {
    /// :nodoc:
    public static func == (lhs: DatabaseRegion, rhs: DatabaseRegion) -> Bool {
        switch (lhs.tableRegions, rhs.tableRegions) {
        case (nil, nil):
            return true
        case (let ltableRegions?, let rtableRegions?):
            let ltableNames = Set(ltableRegions.map { $0.key })
            let rtableNames = Set(rtableRegions.map { $0.key })
            guard ltableNames == rtableNames else {
                return false
            }
            for tableName in ltableNames {
                if ltableRegions[tableName]! != rtableRegions[tableName]! {
                    return false
                }
            }
            return true
        default:
            return false
        }
    }
}

// CustomStringConvertible
extension DatabaseRegion {
    /// :nodoc:
    public var description: String {
        guard let tableRegions = tableRegions else {
            return "full database"
        }
        if tableRegions.isEmpty {
            return "empty"
        }
        return tableRegions
            .sorted(by: { (l, r) in l.key < r.key })
            .map { (table, tableRegion) in
                var desc = table
                if let columns = tableRegion.columns {
                    desc += "(" + columns.sorted().joined(separator: ",") + ")"
                } else {
                    desc += "(*)"
                }
                if let rowIds = tableRegion.rowIds {
                    desc += "[" + rowIds.sorted().map { "\($0)" }.joined(separator: ",") + "]"
                }
                return desc
            }
            .joined(separator: ",")
    }
}

private struct TableRegion: Equatable {
    var columns: Set<String>? // nil means "all columns"
    var rowIds: Set<Int64>? // nil means "all rowids"
    
    var isEmpty: Bool {
        if let columns = columns, columns.isEmpty { return true }
        if let rowIds = rowIds, rowIds.isEmpty { return true }
        return false
    }
    
<<<<<<< HEAD
    #if swift(>=4.1)
    #else
=======
    #if !swift(>=4.1)
>>>>>>> 91b574e1
    static func == (lhs: TableRegion, rhs: TableRegion) -> Bool {
        if lhs.columns != rhs.columns { return false }
        if lhs.rowIds != rhs.rowIds { return false }
        return true
    }
    #endif
    
    func intersection(_ other: TableRegion) -> TableRegion {
        let columnsIntersection: Set<String>?
        switch (self.columns, other.columns) {
        case (nil, let columns), (let columns, nil):
            columnsIntersection = columns
        case (let columns?, let other?):
            columnsIntersection = columns.intersection(other)
        }
        
        let rowIdsIntersection: Set<Int64>?
        switch (self.rowIds, other.rowIds) {
        case (nil, let rowIds), (let rowIds, nil):
            rowIdsIntersection = rowIds
        case (let rowIds?, let other?):
            rowIdsIntersection = rowIds.intersection(other)
        }
        
        return TableRegion(columns: columnsIntersection, rowIds: rowIdsIntersection)
    }
    
    func union(_ other: TableRegion) -> TableRegion {
        let columnsUnion: Set<String>?
        switch (self.columns, other.columns) {
        case (nil, _), (_, nil):
            columnsUnion = nil
        case (let columns?, let other?):
            columnsUnion = columns.union(other)
        }
        
        let rowIdsUnion: Set<Int64>?
        switch (self.rowIds, other.rowIds) {
        case (nil, _), (_, nil):
            rowIdsUnion = nil
        case (let rowIds?, let other?):
            rowIdsUnion = rowIds.union(other)
        }
        
        return TableRegion(columns: columnsUnion, rowIds: rowIdsUnion)
    }
}<|MERGE_RESOLUTION|>--- conflicted
+++ resolved
@@ -255,12 +255,7 @@
         return false
     }
     
-<<<<<<< HEAD
-    #if swift(>=4.1)
-    #else
-=======
     #if !swift(>=4.1)
->>>>>>> 91b574e1
     static func == (lhs: TableRegion, rhs: TableRegion) -> Bool {
         if lhs.columns != rhs.columns { return false }
         if lhs.rowIds != rhs.rowIds { return false }
