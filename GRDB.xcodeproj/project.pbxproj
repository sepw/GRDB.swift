// !$*UTF8*$!
{
	archiveVersion = 1;
	classes = {
	};
	objectVersion = 47;
	objects = {

/* Begin PBXBuildFile section */
		31A778841C6A4E0600F507F6 /* FetchedRecordsController.swift in Sources */ = {isa = PBXBuildFile; fileRef = 31A7787C1C6A4DD600F507F6 /* FetchedRecordsController.swift */; };
		5605F1591C672E4000235C62 /* CGFloat.swift in Sources */ = {isa = PBXBuildFile; fileRef = 5605F1491C672E4000235C62 /* CGFloat.swift */; };
		5605F15A1C672E4000235C62 /* CGFloat.swift in Sources */ = {isa = PBXBuildFile; fileRef = 5605F1491C672E4000235C62 /* CGFloat.swift */; };
		5605F15B1C672E4000235C62 /* DatabaseCoder.swift in Sources */ = {isa = PBXBuildFile; fileRef = 5605F14B1C672E4000235C62 /* DatabaseCoder.swift */; };
		5605F15C1C672E4000235C62 /* DatabaseCoder.swift in Sources */ = {isa = PBXBuildFile; fileRef = 5605F14B1C672E4000235C62 /* DatabaseCoder.swift */; };
		5605F15D1C672E4000235C62 /* DatabaseDateComponents.swift in Sources */ = {isa = PBXBuildFile; fileRef = 5605F14C1C672E4000235C62 /* DatabaseDateComponents.swift */; };
		5605F15E1C672E4000235C62 /* DatabaseDateComponents.swift in Sources */ = {isa = PBXBuildFile; fileRef = 5605F14C1C672E4000235C62 /* DatabaseDateComponents.swift */; };
		5605F15F1C672E4000235C62 /* DatabaseValue+Foundation.swift in Sources */ = {isa = PBXBuildFile; fileRef = 5605F14D1C672E4000235C62 /* DatabaseValue+Foundation.swift */; };
		5605F1601C672E4000235C62 /* DatabaseValue+Foundation.swift in Sources */ = {isa = PBXBuildFile; fileRef = 5605F14D1C672E4000235C62 /* DatabaseValue+Foundation.swift */; };
		5605F1631C672E4000235C62 /* Date.swift in Sources */ = {isa = PBXBuildFile; fileRef = 5605F14F1C672E4000235C62 /* Date.swift */; };
		5605F1641C672E4000235C62 /* Date.swift in Sources */ = {isa = PBXBuildFile; fileRef = 5605F14F1C672E4000235C62 /* Date.swift */; };
		5605F1651C672E4000235C62 /* NSNull.swift in Sources */ = {isa = PBXBuildFile; fileRef = 5605F1501C672E4000235C62 /* NSNull.swift */; };
		5605F1661C672E4000235C62 /* NSNull.swift in Sources */ = {isa = PBXBuildFile; fileRef = 5605F1501C672E4000235C62 /* NSNull.swift */; };
		5605F1671C672E4000235C62 /* NSNumber.swift in Sources */ = {isa = PBXBuildFile; fileRef = 5605F1511C672E4000235C62 /* NSNumber.swift */; };
		5605F1681C672E4000235C62 /* NSNumber.swift in Sources */ = {isa = PBXBuildFile; fileRef = 5605F1511C672E4000235C62 /* NSNumber.swift */; };
		5605F1691C672E4000235C62 /* NSString.swift in Sources */ = {isa = PBXBuildFile; fileRef = 5605F1521C672E4000235C62 /* NSString.swift */; };
		5605F16A1C672E4000235C62 /* NSString.swift in Sources */ = {isa = PBXBuildFile; fileRef = 5605F1521C672E4000235C62 /* NSString.swift */; };
		5605F16B1C672E4000235C62 /* NSURL.swift in Sources */ = {isa = PBXBuildFile; fileRef = 5605F1531C672E4000235C62 /* NSURL.swift */; };
		5605F16C1C672E4000235C62 /* NSURL.swift in Sources */ = {isa = PBXBuildFile; fileRef = 5605F1531C672E4000235C62 /* NSURL.swift */; };
		5605F16D1C672E4000235C62 /* Row+Foundation.swift in Sources */ = {isa = PBXBuildFile; fileRef = 5605F1541C672E4000235C62 /* Row+Foundation.swift */; };
		5605F16E1C672E4000235C62 /* Row+Foundation.swift in Sources */ = {isa = PBXBuildFile; fileRef = 5605F1541C672E4000235C62 /* Row+Foundation.swift */; };
		5605F16F1C672E4000235C62 /* StatementArguments+Foundation.swift in Sources */ = {isa = PBXBuildFile; fileRef = 5605F1551C672E4000235C62 /* StatementArguments+Foundation.swift */; };
		5605F1701C672E4000235C62 /* StatementArguments+Foundation.swift in Sources */ = {isa = PBXBuildFile; fileRef = 5605F1551C672E4000235C62 /* StatementArguments+Foundation.swift */; };
		5605F1711C672E4000235C62 /* RawRepresentable.swift in Sources */ = {isa = PBXBuildFile; fileRef = 5605F1571C672E4000235C62 /* RawRepresentable.swift */; };
		5605F1721C672E4000235C62 /* RawRepresentable.swift in Sources */ = {isa = PBXBuildFile; fileRef = 5605F1571C672E4000235C62 /* RawRepresentable.swift */; };
		5605F1731C672E4000235C62 /* StandardLibrary.swift in Sources */ = {isa = PBXBuildFile; fileRef = 5605F1581C672E4000235C62 /* StandardLibrary.swift */; };
		5605F1741C672E4000235C62 /* StandardLibrary.swift in Sources */ = {isa = PBXBuildFile; fileRef = 5605F1581C672E4000235C62 /* StandardLibrary.swift */; };
		5605F1871C69111300235C62 /* StatementInformationTests.swift in Sources */ = {isa = PBXBuildFile; fileRef = 5605F1861C69111300235C62 /* StatementInformationTests.swift */; };
		5605F1881C69111300235C62 /* StatementInformationTests.swift in Sources */ = {isa = PBXBuildFile; fileRef = 5605F1861C69111300235C62 /* StatementInformationTests.swift */; };
		5605F18D1C6B1A8700235C62 /* SQLCollation.swift in Sources */ = {isa = PBXBuildFile; fileRef = 5605F1891C6B1A8700235C62 /* SQLCollation.swift */; };
		5605F18E1C6B1A8700235C62 /* SQLCollation.swift in Sources */ = {isa = PBXBuildFile; fileRef = 5605F1891C6B1A8700235C62 /* SQLCollation.swift */; };
		5605F18F1C6B1A8700235C62 /* SQLFunction.swift in Sources */ = {isa = PBXBuildFile; fileRef = 5605F18A1C6B1A8700235C62 /* SQLFunction.swift */; };
		5605F1901C6B1A8700235C62 /* SQLFunction.swift in Sources */ = {isa = PBXBuildFile; fileRef = 5605F18A1C6B1A8700235C62 /* SQLFunction.swift */; };
		5605F1911C6B1A8700235C62 /* SQLOperator.swift in Sources */ = {isa = PBXBuildFile; fileRef = 5605F18B1C6B1A8700235C62 /* SQLOperator.swift */; };
		5605F1921C6B1A8700235C62 /* SQLOperator.swift in Sources */ = {isa = PBXBuildFile; fileRef = 5605F18B1C6B1A8700235C62 /* SQLOperator.swift */; };
		5605F1931C6B1A8700235C62 /* SQLSelectQuery.swift in Sources */ = {isa = PBXBuildFile; fileRef = 5605F18C1C6B1A8700235C62 /* SQLSelectQuery.swift */; };
		5605F1941C6B1A8700235C62 /* SQLSelectQuery.swift in Sources */ = {isa = PBXBuildFile; fileRef = 5605F18C1C6B1A8700235C62 /* SQLSelectQuery.swift */; };
		5606AF911C0ED37000D20487 /* libsqlite3.tbd in Frameworks */ = {isa = PBXBuildFile; fileRef = 56BB86301BA98AB0001F9168 /* libsqlite3.tbd */; };
		5607EFD31BB8254800605DE3 /* TransactionObserverTests.swift in Sources */ = {isa = PBXBuildFile; fileRef = 5607EFD21BB8254800605DE3 /* TransactionObserverTests.swift */; };
		5607EFD41BB827FD00605DE3 /* TransactionObserverTests.swift in Sources */ = {isa = PBXBuildFile; fileRef = 5607EFD21BB8254800605DE3 /* TransactionObserverTests.swift */; };
		560A37A41C8F625000949E71 /* DatabasePool.swift in Sources */ = {isa = PBXBuildFile; fileRef = 560A37A31C8F625000949E71 /* DatabasePool.swift */; };
		560A37A51C8F625000949E71 /* DatabasePool.swift in Sources */ = {isa = PBXBuildFile; fileRef = 560A37A31C8F625000949E71 /* DatabasePool.swift */; };
		560A37A71C8FF6E500949E71 /* SerializedDatabase.swift in Sources */ = {isa = PBXBuildFile; fileRef = 560A37A61C8FF6E500949E71 /* SerializedDatabase.swift */; };
		560A37A81C8FF6E500949E71 /* SerializedDatabase.swift in Sources */ = {isa = PBXBuildFile; fileRef = 560A37A61C8FF6E500949E71 /* SerializedDatabase.swift */; };
		560A37AB1C90085D00949E71 /* DatabasePoolConcurrencyTests.swift in Sources */ = {isa = PBXBuildFile; fileRef = 560A37AA1C90085D00949E71 /* DatabasePoolConcurrencyTests.swift */; };
		560A37AC1C90085D00949E71 /* DatabasePoolConcurrencyTests.swift in Sources */ = {isa = PBXBuildFile; fileRef = 560A37AA1C90085D00949E71 /* DatabasePoolConcurrencyTests.swift */; };
		560A37AF1C90A8D800949E71 /* DatabasePoolCrashTests.swift in Sources */ = {isa = PBXBuildFile; fileRef = 560A37AE1C90A8D800949E71 /* DatabasePoolCrashTests.swift */; };
		560C97C71BFD0B8400BF8471 /* FunctionTests.swift in Sources */ = {isa = PBXBuildFile; fileRef = 560C97C61BFD0B8400BF8471 /* FunctionTests.swift */; };
		560C97C81BFD0B8400BF8471 /* FunctionTests.swift in Sources */ = {isa = PBXBuildFile; fileRef = 560C97C61BFD0B8400BF8471 /* FunctionTests.swift */; };
		560C97DA1C0E22D300BF8471 /* FMDatabase.m in Sources */ = {isa = PBXBuildFile; fileRef = 56BB86191BA988F2001F9168 /* FMDatabase.m */; };
		560C97DD1C0E22D300BF8471 /* FMDatabaseAdditions.m in Sources */ = {isa = PBXBuildFile; fileRef = 56BB861B1BA988F2001F9168 /* FMDatabaseAdditions.m */; };
		560C97E81C0E22D300BF8471 /* FMResultSet.m in Sources */ = {isa = PBXBuildFile; fileRef = 56BB86221BA988F2001F9168 /* FMResultSet.m */; };
		560C97EC1C0E22D300BF8471 /* FMDatabaseQueue.m in Sources */ = {isa = PBXBuildFile; fileRef = 56BB861F1BA988F2001F9168 /* FMDatabaseQueue.m */; };
		560C97F21C0E22D300BF8471 /* FMDatabasePool.m in Sources */ = {isa = PBXBuildFile; fileRef = 56BB861D1BA988F2001F9168 /* FMDatabasePool.m */; };
		560C98121C0E22D300BF8471 /* SQLite.framework in Frameworks */ = {isa = PBXBuildFile; fileRef = 56CA220F1BB414FE009A04C5 /* SQLite.framework */; };
		560C98131C0E22D300BF8471 /* libsqlite3.tbd in Frameworks */ = {isa = PBXBuildFile; fileRef = 56BB86301BA98AB0001F9168 /* libsqlite3.tbd */; };
		560C98141C0E22D300BF8471 /* GRDB.framework in Frameworks */ = {isa = PBXBuildFile; fileRef = DC3773F319C8CBB3004FCF85 /* GRDB.framework */; };
		560C98161C0E22D300BF8471 /* PerformanceTests.sqlite in Resources */ = {isa = PBXBuildFile; fileRef = 56BB86111BA9886D001F9168 /* PerformanceTests.sqlite */; };
		560C98231C0E23BB00BF8471 /* InsertRecordTests.swift in Sources */ = {isa = PBXBuildFile; fileRef = 56BB86121BA9886D001F9168 /* InsertRecordTests.swift */; };
		560C98241C0E23BB00BF8471 /* PerformanceTests.swift in Sources */ = {isa = PBXBuildFile; fileRef = 56CA22211BB41565009A04C5 /* PerformanceTests.swift */; };
		560D92401C672C3E00F4F92B /* DatabaseValueConvertible.swift in Sources */ = {isa = PBXBuildFile; fileRef = 560D923E1C672C3E00F4F92B /* DatabaseValueConvertible.swift */; };
		560D92411C672C3E00F4F92B /* DatabaseValueConvertible.swift in Sources */ = {isa = PBXBuildFile; fileRef = 560D923E1C672C3E00F4F92B /* DatabaseValueConvertible.swift */; };
		560D92421C672C3E00F4F92B /* StatementColumnConvertible.swift in Sources */ = {isa = PBXBuildFile; fileRef = 560D923F1C672C3E00F4F92B /* StatementColumnConvertible.swift */; };
		560D92431C672C3E00F4F92B /* StatementColumnConvertible.swift in Sources */ = {isa = PBXBuildFile; fileRef = 560D923F1C672C3E00F4F92B /* StatementColumnConvertible.swift */; };
		560D92471C672C4B00F4F92B /* Persistable.swift in Sources */ = {isa = PBXBuildFile; fileRef = 560D92441C672C4B00F4F92B /* Persistable.swift */; };
		560D92481C672C4B00F4F92B /* Persistable.swift in Sources */ = {isa = PBXBuildFile; fileRef = 560D92441C672C4B00F4F92B /* Persistable.swift */; };
		560D92491C672C4B00F4F92B /* RowConvertible.swift in Sources */ = {isa = PBXBuildFile; fileRef = 560D92451C672C4B00F4F92B /* RowConvertible.swift */; };
		560D924A1C672C4B00F4F92B /* RowConvertible.swift in Sources */ = {isa = PBXBuildFile; fileRef = 560D92451C672C4B00F4F92B /* RowConvertible.swift */; };
		560D924B1C672C4B00F4F92B /* TableMapping.swift in Sources */ = {isa = PBXBuildFile; fileRef = 560D92461C672C4B00F4F92B /* TableMapping.swift */; };
		560D924C1C672C4B00F4F92B /* TableMapping.swift in Sources */ = {isa = PBXBuildFile; fileRef = 560D92461C672C4B00F4F92B /* TableMapping.swift */; };
		560FC51C1CB003810014AA8E /* QueryInterfaceRequest.swift in Sources */ = {isa = PBXBuildFile; fileRef = 56300B6F1C53F592005A543B /* QueryInterfaceRequest.swift */; };
		560FC51D1CB003810014AA8E /* SQLCollation.swift in Sources */ = {isa = PBXBuildFile; fileRef = 5605F1891C6B1A8700235C62 /* SQLCollation.swift */; };
		560FC51E1CB003810014AA8E /* Utils.swift in Sources */ = {isa = PBXBuildFile; fileRef = 563445041C4A7FD7003D3DC6 /* Utils.swift */; };
		560FC51F1CB003810014AA8E /* CGFloat.swift in Sources */ = {isa = PBXBuildFile; fileRef = 5605F1491C672E4000235C62 /* CGFloat.swift */; };
		560FC5201CB003810014AA8E /* Date.swift in Sources */ = {isa = PBXBuildFile; fileRef = 5605F14F1C672E4000235C62 /* Date.swift */; };
		560FC5211CB003810014AA8E /* SQLFunction.swift in Sources */ = {isa = PBXBuildFile; fileRef = 5605F18A1C6B1A8700235C62 /* SQLFunction.swift */; };
		560FC5221CB003810014AA8E /* RawRepresentable.swift in Sources */ = {isa = PBXBuildFile; fileRef = 5605F1571C672E4000235C62 /* RawRepresentable.swift */; };
		560FC5231CB003810014AA8E /* Configuration.swift in Sources */ = {isa = PBXBuildFile; fileRef = 56A238701B9C75030082EB20 /* Configuration.swift */; };
		560FC5241CB003810014AA8E /* DatabaseWriter.swift in Sources */ = {isa = PBXBuildFile; fileRef = 563363C31C942C37000BE133 /* DatabaseWriter.swift */; };
		560FC5251CB003810014AA8E /* DatabaseStore.swift in Sources */ = {isa = PBXBuildFile; fileRef = 563363D71C95787F000BE133 /* DatabaseStore.swift */; };
		560FC5261CB003810014AA8E /* SerializedDatabase.swift in Sources */ = {isa = PBXBuildFile; fileRef = 560A37A61C8FF6E500949E71 /* SerializedDatabase.swift */; };
		560FC5271CB003810014AA8E /* NSString.swift in Sources */ = {isa = PBXBuildFile; fileRef = 5605F1521C672E4000235C62 /* NSString.swift */; };
		560FC5281CB003810014AA8E /* Row+Foundation.swift in Sources */ = {isa = PBXBuildFile; fileRef = 5605F1541C672E4000235C62 /* Row+Foundation.swift */; };
		560FC5291CB003810014AA8E /* DatabaseValueConvertible.swift in Sources */ = {isa = PBXBuildFile; fileRef = 560D923E1C672C3E00F4F92B /* DatabaseValueConvertible.swift */; };
		560FC52A1CB003810014AA8E /* DatabaseError.swift in Sources */ = {isa = PBXBuildFile; fileRef = 56A238731B9C75030082EB20 /* DatabaseError.swift */; };
		560FC52B1CB003810014AA8E /* DatabaseValue.swift in Sources */ = {isa = PBXBuildFile; fileRef = 56A238751B9C75030082EB20 /* DatabaseValue.swift */; };
		560FC52C1CB003810014AA8E /* SQLOperator.swift in Sources */ = {isa = PBXBuildFile; fileRef = 5605F18B1C6B1A8700235C62 /* SQLOperator.swift */; };
		560FC52D1CB003810014AA8E /* StatementArguments+Foundation.swift in Sources */ = {isa = PBXBuildFile; fileRef = 5605F1551C672E4000235C62 /* StatementArguments+Foundation.swift */; };
		560FC52E1CB003810014AA8E /* Record.swift in Sources */ = {isa = PBXBuildFile; fileRef = 56A238A11B9C753B0082EB20 /* Record.swift */; };
		560FC52F1CB003810014AA8E /* DatabaseCoder.swift in Sources */ = {isa = PBXBuildFile; fileRef = 5605F14B1C672E4000235C62 /* DatabaseCoder.swift */; };
		560FC5301CB003810014AA8E /* NSURL.swift in Sources */ = {isa = PBXBuildFile; fileRef = 5605F1531C672E4000235C62 /* NSURL.swift */; };
		560FC5311CB003810014AA8E /* TableMapping.swift in Sources */ = {isa = PBXBuildFile; fileRef = 560D92461C672C4B00F4F92B /* TableMapping.swift */; };
		560FC5321CB003810014AA8E /* DatabasePool.swift in Sources */ = {isa = PBXBuildFile; fileRef = 560A37A31C8F625000949E71 /* DatabasePool.swift */; };
		560FC5331CB003810014AA8E /* Migration.swift in Sources */ = {isa = PBXBuildFile; fileRef = 56B7F4391BEB42D500E39BBF /* Migration.swift */; };
		560FC5341CB003810014AA8E /* SQLSelectQuery.swift in Sources */ = {isa = PBXBuildFile; fileRef = 5605F18C1C6B1A8700235C62 /* SQLSelectQuery.swift */; };
		560FC5351CB003810014AA8E /* Statement.swift in Sources */ = {isa = PBXBuildFile; fileRef = 56A238781B9C75030082EB20 /* Statement.swift */; };
		560FC5361CB003810014AA8E /* DatabaseMigrator.swift in Sources */ = {isa = PBXBuildFile; fileRef = 56A238921B9C750B0082EB20 /* DatabaseMigrator.swift */; };
		560FC5371CB003810014AA8E /* DatabaseSchemaCache.swift in Sources */ = {isa = PBXBuildFile; fileRef = 5695311E1C907A8C00CF1A2B /* DatabaseSchemaCache.swift */; };
		560FC5381CB003810014AA8E /* DatabaseDateComponents.swift in Sources */ = {isa = PBXBuildFile; fileRef = 5605F14C1C672E4000235C62 /* DatabaseDateComponents.swift */; };
		560FC5391CB003810014AA8E /* DatabaseReader.swift in Sources */ = {isa = PBXBuildFile; fileRef = 563363BF1C942C04000BE133 /* DatabaseReader.swift */; };
		560FC53A1CB003810014AA8E /* NSNull.swift in Sources */ = {isa = PBXBuildFile; fileRef = 5605F1501C672E4000235C62 /* NSNull.swift */; };
		560FC53B1CB003810014AA8E /* Database.swift in Sources */ = {isa = PBXBuildFile; fileRef = 56A238711B9C75030082EB20 /* Database.swift */; };
		560FC53C1CB003810014AA8E /* DatabaseQueue.swift in Sources */ = {isa = PBXBuildFile; fileRef = 56A238741B9C75030082EB20 /* DatabaseQueue.swift */; };
		560FC53D1CB003810014AA8E /* NSNumber.swift in Sources */ = {isa = PBXBuildFile; fileRef = 5605F1511C672E4000235C62 /* NSNumber.swift */; };
		560FC53E1CB003810014AA8E /* DatabaseValue+Foundation.swift in Sources */ = {isa = PBXBuildFile; fileRef = 5605F14D1C672E4000235C62 /* DatabaseValue+Foundation.swift */; };
		560FC53F1CB003810014AA8E /* Row.swift in Sources */ = {isa = PBXBuildFile; fileRef = 56A238761B9C75030082EB20 /* Row.swift */; };
		560FC5401CB003810014AA8E /* StandardLibrary.swift in Sources */ = {isa = PBXBuildFile; fileRef = 5605F1581C672E4000235C62 /* StandardLibrary.swift */; };
		560FC5411CB003810014AA8E /* Persistable.swift in Sources */ = {isa = PBXBuildFile; fileRef = 560D92441C672C4B00F4F92B /* Persistable.swift */; };
		560FC5421CB003810014AA8E /* StatementColumnConvertible.swift in Sources */ = {isa = PBXBuildFile; fileRef = 560D923F1C672C3E00F4F92B /* StatementColumnConvertible.swift */; };
		560FC5431CB003810014AA8E /* RowConvertible.swift in Sources */ = {isa = PBXBuildFile; fileRef = 560D92451C672C4B00F4F92B /* RowConvertible.swift */; };
		560FC5611CB00B880014AA8E /* DatabaseValueConversionTests.swift in Sources */ = {isa = PBXBuildFile; fileRef = 56A2381B1B9C74A90082EB20 /* DatabaseValueConversionTests.swift */; };
		560FC5621CB00B880014AA8E /* Record+QueryInterfaceRequestTests.swift in Sources */ = {isa = PBXBuildFile; fileRef = 56300B841C54DC95005A543B /* Record+QueryInterfaceRequestTests.swift */; };
		560FC5641CB00B880014AA8E /* DatabaseQueueConcurrencyTests.swift in Sources */ = {isa = PBXBuildFile; fileRef = 563363BC1C93FD5E000BE133 /* DatabaseQueueConcurrencyTests.swift */; };
		560FC5651CB00B880014AA8E /* PrimaryKeyNoneTests.swift in Sources */ = {isa = PBXBuildFile; fileRef = 56A238291B9C74A90082EB20 /* PrimaryKeyNoneTests.swift */; };
		560FC5661CB00B880014AA8E /* MinimalPrimaryKeyRowIDTests.swift in Sources */ = {isa = PBXBuildFile; fileRef = 56A238261B9C74A90082EB20 /* MinimalPrimaryKeyRowIDTests.swift */; };
		560FC5671CB00B880014AA8E /* DictionaryRowTests.swift in Sources */ = {isa = PBXBuildFile; fileRef = 56A2381E1B9C74A90082EB20 /* DictionaryRowTests.swift */; };
		560FC5681CB00B880014AA8E /* SelectStatementTests.swift in Sources */ = {isa = PBXBuildFile; fileRef = 56A238211B9C74A90082EB20 /* SelectStatementTests.swift */; };
		560FC5691CB00B880014AA8E /* DatabaseCoderTests.swift in Sources */ = {isa = PBXBuildFile; fileRef = 56B7F4361BE4C11200E39BBF /* DatabaseCoderTests.swift */; };
		560FC56A1CB00B880014AA8E /* SQLSupportTests.swift in Sources */ = {isa = PBXBuildFile; fileRef = 56300B671C53D25E005A543B /* SQLSupportTests.swift */; };
		560FC56B1CB00B880014AA8E /* CollationTests.swift in Sources */ = {isa = PBXBuildFile; fileRef = 564A50C61BFF4B7F00B3A3A2 /* CollationTests.swift */; };
		560FC56C1CB00B880014AA8E /* UpdateStatementTests.swift in Sources */ = {isa = PBXBuildFile; fileRef = 56A238221B9C74A90082EB20 /* UpdateStatementTests.swift */; };
		560FC56D1CB00B880014AA8E /* DatabaseMigratorTests.swift in Sources */ = {isa = PBXBuildFile; fileRef = 56A238241B9C74A90082EB20 /* DatabaseMigratorTests.swift */; };
		560FC56F1CB00B880014AA8E /* RecordAwakeFromFetchTests.swift in Sources */ = {isa = PBXBuildFile; fileRef = 56A238301B9C74A90082EB20 /* RecordAwakeFromFetchTests.swift */; };
		560FC5701CB00B880014AA8E /* DatabasePoolCollationTests.swift in Sources */ = {isa = PBXBuildFile; fileRef = 569531331C919DF200CF1A2B /* DatabasePoolCollationTests.swift */; };
		560FC5711CB00B880014AA8E /* PrimaryKeySingleTests.swift in Sources */ = {isa = PBXBuildFile; fileRef = 56A2382B1B9C74A90082EB20 /* PrimaryKeySingleTests.swift */; };
		560FC5721CB00B880014AA8E /* StatementColumnConvertibleTests.swift in Sources */ = {isa = PBXBuildFile; fileRef = 56EE573C1BB317B7007A6A95 /* StatementColumnConvertibleTests.swift */; };
		560FC5731CB00B880014AA8E /* RecordFetchTests.swift in Sources */ = {isa = PBXBuildFile; fileRef = 56A238311B9C74A90082EB20 /* RecordFetchTests.swift */; };
		560FC5741CB00B880014AA8E /* DatabasePoolFunctionTests.swift in Sources */ = {isa = PBXBuildFile; fileRef = 569531361C919DF700CF1A2B /* DatabasePoolFunctionTests.swift */; };
		560FC5761CB00B880014AA8E /* DetachedRowTests.swift in Sources */ = {isa = PBXBuildFile; fileRef = 56A2381F1B9C74A90082EB20 /* DetachedRowTests.swift */; };
		560FC5771CB00B880014AA8E /* DatabaseQueueSchemaCacheTests.swift in Sources */ = {isa = PBXBuildFile; fileRef = 569531231C90878D00CF1A2B /* DatabaseQueueSchemaCacheTests.swift */; };
		560FC5781CB00B880014AA8E /* MetalRowTests.swift in Sources */ = {isa = PBXBuildFile; fileRef = 56FDECE11BB32DFD009AD709 /* MetalRowTests.swift */; };
		560FC5791CB00B880014AA8E /* PrimaryKeyMultipleTests.swift in Sources */ = {isa = PBXBuildFile; fileRef = 56A238281B9C74A90082EB20 /* PrimaryKeyMultipleTests.swift */; };
		560FC57A1CB00B880014AA8E /* DatabasePoolFileAttributesTests.swift in Sources */ = {isa = PBXBuildFile; fileRef = 563363DE1C959295000BE133 /* DatabasePoolFileAttributesTests.swift */; };
		560FC57C1CB00B880014AA8E /* StatementArgumentsTests.swift in Sources */ = {isa = PBXBuildFile; fileRef = 56DE7B101C3D93ED00861EB8 /* StatementArgumentsTests.swift */; };
		560FC57D1CB00B880014AA8E /* RecordInitializersTests.swift in Sources */ = {isa = PBXBuildFile; fileRef = 56A238321B9C74A90082EB20 /* RecordInitializersTests.swift */; };
		560FC57E1CB00B880014AA8E /* MutablePersistableTests.swift in Sources */ = {isa = PBXBuildFile; fileRef = 563363A91C933FF8000BE133 /* MutablePersistableTests.swift */; };
		560FC57F1CB00B880014AA8E /* RowConvertible+QueryInterfaceRequestTests.swift in Sources */ = {isa = PBXBuildFile; fileRef = 56300B601C53C42C005A543B /* RowConvertible+QueryInterfaceRequestTests.swift */; };
		560FC5801CB00B880014AA8E /* DatabasePoolReadOnlyTests.swift in Sources */ = {isa = PBXBuildFile; fileRef = 56EA869D1C932597002BB4DF /* DatabasePoolReadOnlyTests.swift */; };
		560FC5811CB00B880014AA8E /* RecordCopyTests.swift in Sources */ = {isa = PBXBuildFile; fileRef = 56A2382D1B9C74A90082EB20 /* RecordCopyTests.swift */; };
		560FC5821CB00B880014AA8E /* RawRepresentableTests.swift in Sources */ = {isa = PBXBuildFile; fileRef = 56A2381C1B9C74A90082EB20 /* RawRepresentableTests.swift */; };
		560FC5841CB00B880014AA8E /* PersistableTests.swift in Sources */ = {isa = PBXBuildFile; fileRef = 563363AA1C933FF8000BE133 /* PersistableTests.swift */; };
		560FC5851CB00B880014AA8E /* ManagedDataControllerTests.swift in Sources */ = {isa = PBXBuildFile; fileRef = 56FC78651BBAEB8C00CA1285 /* ManagedDataControllerTests.swift */; };
		560FC5861CB00B880014AA8E /* MappingTests.swift in Sources */ = {isa = PBXBuildFile; fileRef = 56FC78641BBAEB8C00CA1285 /* MappingTests.swift */; };
		560FC5871CB00B880014AA8E /* RecordSubClassTests.swift in Sources */ = {isa = PBXBuildFile; fileRef = 56A238331B9C74A90082EB20 /* RecordSubClassTests.swift */; };
		560FC5881CB00B880014AA8E /* DatabasePoolConcurrencyTests.swift in Sources */ = {isa = PBXBuildFile; fileRef = 560A37AA1C90085D00949E71 /* DatabasePoolConcurrencyTests.swift */; };
		560FC5891CB00B880014AA8E /* TransactionObserverTests.swift in Sources */ = {isa = PBXBuildFile; fileRef = 5607EFD21BB8254800605DE3 /* TransactionObserverTests.swift */; };
		560FC58A1CB00B880014AA8E /* DatabasePoolReleaseMemoryTests.swift in Sources */ = {isa = PBXBuildFile; fileRef = 563363CF1C943D13000BE133 /* DatabasePoolReleaseMemoryTests.swift */; };
		560FC58B1CB00B880014AA8E /* DatabaseValueTests.swift in Sources */ = {isa = PBXBuildFile; fileRef = 56A238181B9C74A90082EB20 /* DatabaseValueTests.swift */; };
		560FC58D1CB00B880014AA8E /* Row+FoundationTests.swift in Sources */ = {isa = PBXBuildFile; fileRef = 565D5D701BBC694D00DC9BD4 /* Row+FoundationTests.swift */; };
		560FC58E1CB00B880014AA8E /* PrimaryKeyRowIDTests.swift in Sources */ = {isa = PBXBuildFile; fileRef = 56A2382A1B9C74A90082EB20 /* PrimaryKeyRowIDTests.swift */; };
		560FC58F1CB00B880014AA8E /* DatabaseReaderTests.swift in Sources */ = {isa = PBXBuildFile; fileRef = 56EA86931C91DFE7002BB4DF /* DatabaseReaderTests.swift */; };
		560FC5901CB00B880014AA8E /* RecordEditedTests.swift in Sources */ = {isa = PBXBuildFile; fileRef = 56A2382F1B9C74A90082EB20 /* RecordEditedTests.swift */; };
		560FC5911CB00B880014AA8E /* PrimaryKeySingleWithReplaceConflictResolutionTests.swift in Sources */ = {isa = PBXBuildFile; fileRef = 56A2382C1B9C74A90082EB20 /* PrimaryKeySingleWithReplaceConflictResolutionTests.swift */; };
		560FC5921CB00B880014AA8E /* RowConvertibleTests.swift in Sources */ = {isa = PBXBuildFile; fileRef = 565B0FEE1BBC7D980098DE03 /* RowConvertibleTests.swift */; };
		560FC5931CB00B880014AA8E /* DatabaseQueueReleaseMemoryTests.swift in Sources */ = {isa = PBXBuildFile; fileRef = 563363D41C94484E000BE133 /* DatabaseQueueReleaseMemoryTests.swift */; };
		560FC5941CB00B880014AA8E /* DatabaseValueConvertibleSubclassTests.swift in Sources */ = {isa = PBXBuildFile; fileRef = 56A2381A1B9C74A90082EB20 /* DatabaseValueConvertibleSubclassTests.swift */; };
		560FC5951CB00B880014AA8E /* DatabasePoolSchemaCacheTests.swift in Sources */ = {isa = PBXBuildFile; fileRef = 569531281C908A5B00CF1A2B /* DatabasePoolSchemaCacheTests.swift */; };
		560FC5961CB00B880014AA8E /* DatabaseValueConvertibleFetchTests.swift in Sources */ = {isa = PBXBuildFile; fileRef = 56E8CE0C1BB4FA5600828BEC /* DatabaseValueConvertibleFetchTests.swift */; };
		560FC5971CB00B880014AA8E /* DatabaseErrorTests.swift in Sources */ = {isa = PBXBuildFile; fileRef = 56A238161B9C74A90082EB20 /* DatabaseErrorTests.swift */; };
		560FC5991CB00B880014AA8E /* MinimalPrimaryKeySingleTests.swift in Sources */ = {isa = PBXBuildFile; fileRef = 56A238271B9C74A90082EB20 /* MinimalPrimaryKeySingleTests.swift */; };
		560FC59B1CB00B880014AA8E /* DatabaseTimestampTests.swift in Sources */ = {isa = PBXBuildFile; fileRef = 56A238B51B9CA2590082EB20 /* DatabaseTimestampTests.swift */; };
		560FC59C1CB00B880014AA8E /* StatementArguments+FoundationTests.swift in Sources */ = {isa = PBXBuildFile; fileRef = 565D5D731BBC70AE00DC9BD4 /* StatementArguments+FoundationTests.swift */; };
		560FC59D1CB00B880014AA8E /* TableMapping+QueryInterfaceRequestTests.swift in Sources */ = {isa = PBXBuildFile; fileRef = 56300B6A1C53D3E8005A543B /* TableMapping+QueryInterfaceRequestTests.swift */; };
		560FC59E1CB00B880014AA8E /* NSDateTests.swift in Sources */ = {isa = PBXBuildFile; fileRef = 56F0B98E1B6001C600A2F135 /* NSDateTests.swift */; };
		560FC59F1CB00B880014AA8E /* DatabaseTests.swift in Sources */ = {isa = PBXBuildFile; fileRef = 56A238131B9C74A90082EB20 /* DatabaseTests.swift */; };
		560FC5A01CB00B880014AA8E /* QueryInterfaceRequestTests.swift in Sources */ = {isa = PBXBuildFile; fileRef = 56300B5D1C53C38F005A543B /* QueryInterfaceRequestTests.swift */; };
		560FC5A21CB00B880014AA8E /* FunctionTests.swift in Sources */ = {isa = PBXBuildFile; fileRef = 560C97C61BFD0B8400BF8471 /* FunctionTests.swift */; };
		560FC5A41CB00B880014AA8E /* RecordWithColumnNameManglingTests.swift in Sources */ = {isa = PBXBuildFile; fileRef = 56A5E4081BA2BCF900707640 /* RecordWithColumnNameManglingTests.swift */; };
		560FC5A51CB00B880014AA8E /* CGFloatTests.swift in Sources */ = {isa = PBXBuildFile; fileRef = 56B7F4291BE14A1900E39BBF /* CGFloatTests.swift */; };
		560FC5A61CB00B880014AA8E /* StatementInformationTests.swift in Sources */ = {isa = PBXBuildFile; fileRef = 5605F1861C69111300235C62 /* StatementInformationTests.swift */; };
		560FC5A71CB00B880014AA8E /* GRDBTestCase.swift in Sources */ = {isa = PBXBuildFile; fileRef = 5623E0901B4AFACC00B20B7F /* GRDBTestCase.swift */; };
		560FC5A81CB00B880014AA8E /* DatabaseQueueFileAttributesTests.swift in Sources */ = {isa = PBXBuildFile; fileRef = 563363DB1C95891E000BE133 /* DatabaseQueueFileAttributesTests.swift */; };
		560FC5B21CB031E30014AA8E /* StatementColumnConvertibleFetchTests.swift in Sources */ = {isa = PBXBuildFile; fileRef = 56E8CE0F1BB4FE5B00828BEC /* StatementColumnConvertibleFetchTests.swift */; };
		560FC5B31CB031EA0014AA8E /* DataMemoryTests.swift in Sources */ = {isa = PBXBuildFile; fileRef = 56EB0AB11BCD787300A3DC55 /* DataMemoryTests.swift */; };
		5614DEF81BAA1B43003163B3 /* DatabaseValueConversionTests.swift in Sources */ = {isa = PBXBuildFile; fileRef = 56A2381B1B9C74A90082EB20 /* DatabaseValueConversionTests.swift */; };
		561667011D08A49900ADD404 /* NSDecimalNumberTests.swift in Sources */ = {isa = PBXBuildFile; fileRef = 561667001D08A49900ADD404 /* NSDecimalNumberTests.swift */; };
		561667021D08A49900ADD404 /* NSDecimalNumberTests.swift in Sources */ = {isa = PBXBuildFile; fileRef = 561667001D08A49900ADD404 /* NSDecimalNumberTests.swift */; };
		561667031D08A49900ADD404 /* NSDecimalNumberTests.swift in Sources */ = {isa = PBXBuildFile; fileRef = 561667001D08A49900ADD404 /* NSDecimalNumberTests.swift */; };
		561667041D08A49900ADD404 /* NSDecimalNumberTests.swift in Sources */ = {isa = PBXBuildFile; fileRef = 561667001D08A49900ADD404 /* NSDecimalNumberTests.swift */; };
		561667051D08A49900ADD404 /* NSDecimalNumberTests.swift in Sources */ = {isa = PBXBuildFile; fileRef = 561667001D08A49900ADD404 /* NSDecimalNumberTests.swift */; };
		561667061D08A49900ADD404 /* NSDecimalNumberTests.swift in Sources */ = {isa = PBXBuildFile; fileRef = 561667001D08A49900ADD404 /* NSDecimalNumberTests.swift */; };
		561667071D08A49900ADD404 /* NSDecimalNumberTests.swift in Sources */ = {isa = PBXBuildFile; fileRef = 561667001D08A49900ADD404 /* NSDecimalNumberTests.swift */; };
		561667081D08A49900ADD404 /* NSDecimalNumberTests.swift in Sources */ = {isa = PBXBuildFile; fileRef = 561667001D08A49900ADD404 /* NSDecimalNumberTests.swift */; };
		56193E8E1CD8A3E200F95862 /* FetchedRecordsController.swift in Sources */ = {isa = PBXBuildFile; fileRef = 31A7787C1C6A4DD600F507F6 /* FetchedRecordsController.swift */; };
		56193E961CD8A3E300F95862 /* FetchedRecordsController.swift in Sources */ = {isa = PBXBuildFile; fileRef = 31A7787C1C6A4DD600F507F6 /* FetchedRecordsController.swift */; };
		56300B5F1C53C38F005A543B /* QueryInterfaceRequestTests.swift in Sources */ = {isa = PBXBuildFile; fileRef = 56300B5D1C53C38F005A543B /* QueryInterfaceRequestTests.swift */; };
		56300B611C53C42C005A543B /* RowConvertible+QueryInterfaceRequestTests.swift in Sources */ = {isa = PBXBuildFile; fileRef = 56300B601C53C42C005A543B /* RowConvertible+QueryInterfaceRequestTests.swift */; };
		56300B621C53C42C005A543B /* RowConvertible+QueryInterfaceRequestTests.swift in Sources */ = {isa = PBXBuildFile; fileRef = 56300B601C53C42C005A543B /* RowConvertible+QueryInterfaceRequestTests.swift */; };
		56300B661C53C8A7005A543B /* QueryInterfaceRequestTests.swift in Sources */ = {isa = PBXBuildFile; fileRef = 56300B5D1C53C38F005A543B /* QueryInterfaceRequestTests.swift */; };
		56300B681C53D25E005A543B /* SQLSupportTests.swift in Sources */ = {isa = PBXBuildFile; fileRef = 56300B671C53D25E005A543B /* SQLSupportTests.swift */; };
		56300B691C53D25E005A543B /* SQLSupportTests.swift in Sources */ = {isa = PBXBuildFile; fileRef = 56300B671C53D25E005A543B /* SQLSupportTests.swift */; };
		56300B6B1C53D3E8005A543B /* TableMapping+QueryInterfaceRequestTests.swift in Sources */ = {isa = PBXBuildFile; fileRef = 56300B6A1C53D3E8005A543B /* TableMapping+QueryInterfaceRequestTests.swift */; };
		56300B6C1C53D3E8005A543B /* TableMapping+QueryInterfaceRequestTests.swift in Sources */ = {isa = PBXBuildFile; fileRef = 56300B6A1C53D3E8005A543B /* TableMapping+QueryInterfaceRequestTests.swift */; };
		56300B781C53F592005A543B /* QueryInterfaceRequest.swift in Sources */ = {isa = PBXBuildFile; fileRef = 56300B6F1C53F592005A543B /* QueryInterfaceRequest.swift */; };
		56300B791C53F592005A543B /* QueryInterfaceRequest.swift in Sources */ = {isa = PBXBuildFile; fileRef = 56300B6F1C53F592005A543B /* QueryInterfaceRequest.swift */; };
		56300B851C54DC95005A543B /* Record+QueryInterfaceRequestTests.swift in Sources */ = {isa = PBXBuildFile; fileRef = 56300B841C54DC95005A543B /* Record+QueryInterfaceRequestTests.swift */; };
		56300B861C54DC95005A543B /* Record+QueryInterfaceRequestTests.swift in Sources */ = {isa = PBXBuildFile; fileRef = 56300B841C54DC95005A543B /* Record+QueryInterfaceRequestTests.swift */; };
		563363AF1C933FF8000BE133 /* MutablePersistableTests.swift in Sources */ = {isa = PBXBuildFile; fileRef = 563363A91C933FF8000BE133 /* MutablePersistableTests.swift */; };
		563363B01C933FF8000BE133 /* MutablePersistableTests.swift in Sources */ = {isa = PBXBuildFile; fileRef = 563363A91C933FF8000BE133 /* MutablePersistableTests.swift */; };
		563363B11C933FF8000BE133 /* PersistableTests.swift in Sources */ = {isa = PBXBuildFile; fileRef = 563363AA1C933FF8000BE133 /* PersistableTests.swift */; };
		563363B21C933FF8000BE133 /* PersistableTests.swift in Sources */ = {isa = PBXBuildFile; fileRef = 563363AA1C933FF8000BE133 /* PersistableTests.swift */; };
		563363BD1C93FD5E000BE133 /* DatabaseQueueConcurrencyTests.swift in Sources */ = {isa = PBXBuildFile; fileRef = 563363BC1C93FD5E000BE133 /* DatabaseQueueConcurrencyTests.swift */; };
		563363BE1C93FD5E000BE133 /* DatabaseQueueConcurrencyTests.swift in Sources */ = {isa = PBXBuildFile; fileRef = 563363BC1C93FD5E000BE133 /* DatabaseQueueConcurrencyTests.swift */; };
		563363C01C942C04000BE133 /* DatabaseReader.swift in Sources */ = {isa = PBXBuildFile; fileRef = 563363BF1C942C04000BE133 /* DatabaseReader.swift */; };
		563363C11C942C04000BE133 /* DatabaseReader.swift in Sources */ = {isa = PBXBuildFile; fileRef = 563363BF1C942C04000BE133 /* DatabaseReader.swift */; };
		563363C41C942C37000BE133 /* DatabaseWriter.swift in Sources */ = {isa = PBXBuildFile; fileRef = 563363C31C942C37000BE133 /* DatabaseWriter.swift */; };
		563363C51C942C37000BE133 /* DatabaseWriter.swift in Sources */ = {isa = PBXBuildFile; fileRef = 563363C31C942C37000BE133 /* DatabaseWriter.swift */; };
		563363D01C943D13000BE133 /* DatabasePoolReleaseMemoryTests.swift in Sources */ = {isa = PBXBuildFile; fileRef = 563363CF1C943D13000BE133 /* DatabasePoolReleaseMemoryTests.swift */; };
		563363D11C943D13000BE133 /* DatabasePoolReleaseMemoryTests.swift in Sources */ = {isa = PBXBuildFile; fileRef = 563363CF1C943D13000BE133 /* DatabasePoolReleaseMemoryTests.swift */; };
		563363D51C94484E000BE133 /* DatabaseQueueReleaseMemoryTests.swift in Sources */ = {isa = PBXBuildFile; fileRef = 563363D41C94484E000BE133 /* DatabaseQueueReleaseMemoryTests.swift */; };
		563363D61C94484E000BE133 /* DatabaseQueueReleaseMemoryTests.swift in Sources */ = {isa = PBXBuildFile; fileRef = 563363D41C94484E000BE133 /* DatabaseQueueReleaseMemoryTests.swift */; };
		563363D81C95787F000BE133 /* DatabaseStore.swift in Sources */ = {isa = PBXBuildFile; fileRef = 563363D71C95787F000BE133 /* DatabaseStore.swift */; };
		563363D91C95787F000BE133 /* DatabaseStore.swift in Sources */ = {isa = PBXBuildFile; fileRef = 563363D71C95787F000BE133 /* DatabaseStore.swift */; };
		563363DC1C95891E000BE133 /* DatabaseQueueFileAttributesTests.swift in Sources */ = {isa = PBXBuildFile; fileRef = 563363DB1C95891E000BE133 /* DatabaseQueueFileAttributesTests.swift */; };
		563363DD1C95891E000BE133 /* DatabaseQueueFileAttributesTests.swift in Sources */ = {isa = PBXBuildFile; fileRef = 563363DB1C95891E000BE133 /* DatabaseQueueFileAttributesTests.swift */; };
		563363DF1C959295000BE133 /* DatabasePoolFileAttributesTests.swift in Sources */ = {isa = PBXBuildFile; fileRef = 563363DE1C959295000BE133 /* DatabasePoolFileAttributesTests.swift */; };
		563363E01C959295000BE133 /* DatabasePoolFileAttributesTests.swift in Sources */ = {isa = PBXBuildFile; fileRef = 563363DE1C959295000BE133 /* DatabasePoolFileAttributesTests.swift */; };
		563363F91C960711000BE133 /* PerformanceRealmTests.realm in Resources */ = {isa = PBXBuildFile; fileRef = 563363F81C960711000BE133 /* PerformanceRealmTests.realm */; };
		563445051C4A7FD7003D3DC6 /* Utils.swift in Sources */ = {isa = PBXBuildFile; fileRef = 563445041C4A7FD7003D3DC6 /* Utils.swift */; };
		563445061C4A7FD7003D3DC6 /* Utils.swift in Sources */ = {isa = PBXBuildFile; fileRef = 563445041C4A7FD7003D3DC6 /* Utils.swift */; };
		5634B0731CF22BEF005360B9 /* FetchRequestTests.swift in Sources */ = {isa = PBXBuildFile; fileRef = 5634B0721CF22BEF005360B9 /* FetchRequestTests.swift */; };
		5634B0741CF22BEF005360B9 /* FetchRequestTests.swift in Sources */ = {isa = PBXBuildFile; fileRef = 5634B0721CF22BEF005360B9 /* FetchRequestTests.swift */; };
		5634B0751CF22BEF005360B9 /* FetchRequestTests.swift in Sources */ = {isa = PBXBuildFile; fileRef = 5634B0721CF22BEF005360B9 /* FetchRequestTests.swift */; };
		5634B0761CF22BEF005360B9 /* FetchRequestTests.swift in Sources */ = {isa = PBXBuildFile; fileRef = 5634B0721CF22BEF005360B9 /* FetchRequestTests.swift */; };
		5634B0771CF22BEF005360B9 /* FetchRequestTests.swift in Sources */ = {isa = PBXBuildFile; fileRef = 5634B0721CF22BEF005360B9 /* FetchRequestTests.swift */; };
		5634B0781CF22BEF005360B9 /* FetchRequestTests.swift in Sources */ = {isa = PBXBuildFile; fileRef = 5634B0721CF22BEF005360B9 /* FetchRequestTests.swift */; };
		5634B1071CF9B970005360B9 /* TransactionObserverSavepointsTests.swift in Sources */ = {isa = PBXBuildFile; fileRef = 5634B1061CF9B970005360B9 /* TransactionObserverSavepointsTests.swift */; };
		5634B1081CF9B970005360B9 /* TransactionObserverSavepointsTests.swift in Sources */ = {isa = PBXBuildFile; fileRef = 5634B1061CF9B970005360B9 /* TransactionObserverSavepointsTests.swift */; };
		5634B1091CF9B970005360B9 /* TransactionObserverSavepointsTests.swift in Sources */ = {isa = PBXBuildFile; fileRef = 5634B1061CF9B970005360B9 /* TransactionObserverSavepointsTests.swift */; };
		5634B10A1CF9B970005360B9 /* TransactionObserverSavepointsTests.swift in Sources */ = {isa = PBXBuildFile; fileRef = 5634B1061CF9B970005360B9 /* TransactionObserverSavepointsTests.swift */; };
		5634B10B1CF9B970005360B9 /* TransactionObserverSavepointsTests.swift in Sources */ = {isa = PBXBuildFile; fileRef = 5634B1061CF9B970005360B9 /* TransactionObserverSavepointsTests.swift */; };
		5634B10C1CF9B970005360B9 /* TransactionObserverSavepointsTests.swift in Sources */ = {isa = PBXBuildFile; fileRef = 5634B1061CF9B970005360B9 /* TransactionObserverSavepointsTests.swift */; };
		5636E9BC1D22574100B9B05F /* FetchRequest.swift in Sources */ = {isa = PBXBuildFile; fileRef = 5636E9BB1D22574100B9B05F /* FetchRequest.swift */; };
		5636E9BD1D22574100B9B05F /* FetchRequest.swift in Sources */ = {isa = PBXBuildFile; fileRef = 5636E9BB1D22574100B9B05F /* FetchRequest.swift */; };
		5636E9BE1D22574100B9B05F /* FetchRequest.swift in Sources */ = {isa = PBXBuildFile; fileRef = 5636E9BB1D22574100B9B05F /* FetchRequest.swift */; };
		5636E9BF1D22574100B9B05F /* FetchRequest.swift in Sources */ = {isa = PBXBuildFile; fileRef = 5636E9BB1D22574100B9B05F /* FetchRequest.swift */; };
		5636E9C01D22574100B9B05F /* FetchRequest.swift in Sources */ = {isa = PBXBuildFile; fileRef = 5636E9BB1D22574100B9B05F /* FetchRequest.swift */; };
		5636E9C11D22574100B9B05F /* FetchRequest.swift in Sources */ = {isa = PBXBuildFile; fileRef = 5636E9BB1D22574100B9B05F /* FetchRequest.swift */; };
		563ABAF71D18824F003B37F3 /* NSUUID.swift in Sources */ = {isa = PBXBuildFile; fileRef = 563ABAF61D18824F003B37F3 /* NSUUID.swift */; };
		563ABAF81D18824F003B37F3 /* NSUUID.swift in Sources */ = {isa = PBXBuildFile; fileRef = 563ABAF61D18824F003B37F3 /* NSUUID.swift */; };
		563ABAF91D18824F003B37F3 /* NSUUID.swift in Sources */ = {isa = PBXBuildFile; fileRef = 563ABAF61D18824F003B37F3 /* NSUUID.swift */; };
		563ABAFA1D18824F003B37F3 /* NSUUID.swift in Sources */ = {isa = PBXBuildFile; fileRef = 563ABAF61D18824F003B37F3 /* NSUUID.swift */; };
		563ABAFB1D18824F003B37F3 /* NSUUID.swift in Sources */ = {isa = PBXBuildFile; fileRef = 563ABAF61D18824F003B37F3 /* NSUUID.swift */; };
		563ABAFC1D18824F003B37F3 /* NSUUID.swift in Sources */ = {isa = PBXBuildFile; fileRef = 563ABAF61D18824F003B37F3 /* NSUUID.swift */; };
		564A50C71BFF4B7F00B3A3A2 /* CollationTests.swift in Sources */ = {isa = PBXBuildFile; fileRef = 564A50C61BFF4B7F00B3A3A2 /* CollationTests.swift */; };
		564A50C81BFF4B7F00B3A3A2 /* CollationTests.swift in Sources */ = {isa = PBXBuildFile; fileRef = 564A50C61BFF4B7F00B3A3A2 /* CollationTests.swift */; };
		565049051CE32543000A97D8 /* FetchedRecordsControllerTests.swift in Sources */ = {isa = PBXBuildFile; fileRef = 565049041CE32543000A97D8 /* FetchedRecordsControllerTests.swift */; };
		565049061CE32543000A97D8 /* FetchedRecordsControllerTests.swift in Sources */ = {isa = PBXBuildFile; fileRef = 565049041CE32543000A97D8 /* FetchedRecordsControllerTests.swift */; };
		565049071CE32543000A97D8 /* FetchedRecordsControllerTests.swift in Sources */ = {isa = PBXBuildFile; fileRef = 565049041CE32543000A97D8 /* FetchedRecordsControllerTests.swift */; };
		56553C101C3E906C00522B5C /* GRDBTestCase.swift in Sources */ = {isa = PBXBuildFile; fileRef = 5623E0901B4AFACC00B20B7F /* GRDBTestCase.swift */; };
		56553C121C3E906C00522B5C /* libsqlite3.tbd in Frameworks */ = {isa = PBXBuildFile; fileRef = 56BB86301BA98AB0001F9168 /* libsqlite3.tbd */; };
		56553C131C3E906C00522B5C /* GRDB.framework in Frameworks */ = {isa = PBXBuildFile; fileRef = DC3773F319C8CBB3004FCF85 /* GRDB.framework */; };
		5657AAAA1D106E39006283EF /* NSDate.swift in Sources */ = {isa = PBXBuildFile; fileRef = 5657AAA91D106E39006283EF /* NSDate.swift */; };
		5657AAAB1D106E39006283EF /* NSDate.swift in Sources */ = {isa = PBXBuildFile; fileRef = 5657AAA91D106E39006283EF /* NSDate.swift */; };
		5657AAAC1D106E39006283EF /* NSDate.swift in Sources */ = {isa = PBXBuildFile; fileRef = 5657AAA91D106E39006283EF /* NSDate.swift */; };
		5657AAAD1D106E39006283EF /* NSDate.swift in Sources */ = {isa = PBXBuildFile; fileRef = 5657AAA91D106E39006283EF /* NSDate.swift */; };
		5657AAAE1D106E39006283EF /* NSDate.swift in Sources */ = {isa = PBXBuildFile; fileRef = 5657AAA91D106E39006283EF /* NSDate.swift */; };
		5657AAAF1D106E39006283EF /* NSDate.swift in Sources */ = {isa = PBXBuildFile; fileRef = 5657AAA91D106E39006283EF /* NSDate.swift */; };
		5657AAB91D107001006283EF /* NSData.swift in Sources */ = {isa = PBXBuildFile; fileRef = 5657AAB81D107001006283EF /* NSData.swift */; };
		5657AABA1D107001006283EF /* NSData.swift in Sources */ = {isa = PBXBuildFile; fileRef = 5657AAB81D107001006283EF /* NSData.swift */; };
		5657AABB1D107001006283EF /* NSData.swift in Sources */ = {isa = PBXBuildFile; fileRef = 5657AAB81D107001006283EF /* NSData.swift */; };
		5657AABC1D107001006283EF /* NSData.swift in Sources */ = {isa = PBXBuildFile; fileRef = 5657AAB81D107001006283EF /* NSData.swift */; };
		5657AABD1D107001006283EF /* NSData.swift in Sources */ = {isa = PBXBuildFile; fileRef = 5657AAB81D107001006283EF /* NSData.swift */; };
		5657AABE1D107001006283EF /* NSData.swift in Sources */ = {isa = PBXBuildFile; fileRef = 5657AAB81D107001006283EF /* NSData.swift */; };
		5657AB0F1D10899D006283EF /* URL.swift in Sources */ = {isa = PBXBuildFile; fileRef = 5657AB0E1D10899D006283EF /* URL.swift */; };
		5657AB101D10899D006283EF /* URL.swift in Sources */ = {isa = PBXBuildFile; fileRef = 5657AB0E1D10899D006283EF /* URL.swift */; };
		5657AB111D10899D006283EF /* URL.swift in Sources */ = {isa = PBXBuildFile; fileRef = 5657AB0E1D10899D006283EF /* URL.swift */; };
		5657AB121D10899D006283EF /* URL.swift in Sources */ = {isa = PBXBuildFile; fileRef = 5657AB0E1D10899D006283EF /* URL.swift */; };
		5657AB131D10899D006283EF /* URL.swift in Sources */ = {isa = PBXBuildFile; fileRef = 5657AB0E1D10899D006283EF /* URL.swift */; };
		5657AB141D10899D006283EF /* URL.swift in Sources */ = {isa = PBXBuildFile; fileRef = 5657AB0E1D10899D006283EF /* URL.swift */; };
		5657AB361D108BA9006283EF /* DataTests.swift in Sources */ = {isa = PBXBuildFile; fileRef = 5657AB2F1D108BA9006283EF /* DataTests.swift */; };
		5657AB371D108BA9006283EF /* DataTests.swift in Sources */ = {isa = PBXBuildFile; fileRef = 5657AB2F1D108BA9006283EF /* DataTests.swift */; };
		5657AB381D108BA9006283EF /* DataTests.swift in Sources */ = {isa = PBXBuildFile; fileRef = 5657AB2F1D108BA9006283EF /* DataTests.swift */; };
		5657AB391D108BA9006283EF /* DataTests.swift in Sources */ = {isa = PBXBuildFile; fileRef = 5657AB2F1D108BA9006283EF /* DataTests.swift */; };
		5657AB3A1D108BA9006283EF /* DataTests.swift in Sources */ = {isa = PBXBuildFile; fileRef = 5657AB2F1D108BA9006283EF /* DataTests.swift */; };
		5657AB3B1D108BA9006283EF /* DataTests.swift in Sources */ = {isa = PBXBuildFile; fileRef = 5657AB2F1D108BA9006283EF /* DataTests.swift */; };
		5657AB3C1D108BA9006283EF /* DataTests.swift in Sources */ = {isa = PBXBuildFile; fileRef = 5657AB2F1D108BA9006283EF /* DataTests.swift */; };
		5657AB3D1D108BA9006283EF /* DataTests.swift in Sources */ = {isa = PBXBuildFile; fileRef = 5657AB2F1D108BA9006283EF /* DataTests.swift */; };
		5657AB3E1D108BA9006283EF /* NSDataTests.swift in Sources */ = {isa = PBXBuildFile; fileRef = 5657AB301D108BA9006283EF /* NSDataTests.swift */; };
		5657AB3F1D108BA9006283EF /* NSDataTests.swift in Sources */ = {isa = PBXBuildFile; fileRef = 5657AB301D108BA9006283EF /* NSDataTests.swift */; };
		5657AB401D108BA9006283EF /* NSDataTests.swift in Sources */ = {isa = PBXBuildFile; fileRef = 5657AB301D108BA9006283EF /* NSDataTests.swift */; };
		5657AB411D108BA9006283EF /* NSDataTests.swift in Sources */ = {isa = PBXBuildFile; fileRef = 5657AB301D108BA9006283EF /* NSDataTests.swift */; };
		5657AB421D108BA9006283EF /* NSDataTests.swift in Sources */ = {isa = PBXBuildFile; fileRef = 5657AB301D108BA9006283EF /* NSDataTests.swift */; };
		5657AB431D108BA9006283EF /* NSDataTests.swift in Sources */ = {isa = PBXBuildFile; fileRef = 5657AB301D108BA9006283EF /* NSDataTests.swift */; };
		5657AB441D108BA9006283EF /* NSDataTests.swift in Sources */ = {isa = PBXBuildFile; fileRef = 5657AB301D108BA9006283EF /* NSDataTests.swift */; };
		5657AB451D108BA9006283EF /* NSDataTests.swift in Sources */ = {isa = PBXBuildFile; fileRef = 5657AB301D108BA9006283EF /* NSDataTests.swift */; };
		5657AB461D108BA9006283EF /* NSNullTests.swift in Sources */ = {isa = PBXBuildFile; fileRef = 5657AB311D108BA9006283EF /* NSNullTests.swift */; };
		5657AB471D108BA9006283EF /* NSNullTests.swift in Sources */ = {isa = PBXBuildFile; fileRef = 5657AB311D108BA9006283EF /* NSNullTests.swift */; };
		5657AB481D108BA9006283EF /* NSNullTests.swift in Sources */ = {isa = PBXBuildFile; fileRef = 5657AB311D108BA9006283EF /* NSNullTests.swift */; };
		5657AB491D108BA9006283EF /* NSNullTests.swift in Sources */ = {isa = PBXBuildFile; fileRef = 5657AB311D108BA9006283EF /* NSNullTests.swift */; };
		5657AB4A1D108BA9006283EF /* NSNullTests.swift in Sources */ = {isa = PBXBuildFile; fileRef = 5657AB311D108BA9006283EF /* NSNullTests.swift */; };
		5657AB4B1D108BA9006283EF /* NSNullTests.swift in Sources */ = {isa = PBXBuildFile; fileRef = 5657AB311D108BA9006283EF /* NSNullTests.swift */; };
		5657AB4C1D108BA9006283EF /* NSNullTests.swift in Sources */ = {isa = PBXBuildFile; fileRef = 5657AB311D108BA9006283EF /* NSNullTests.swift */; };
		5657AB4D1D108BA9006283EF /* NSNullTests.swift in Sources */ = {isa = PBXBuildFile; fileRef = 5657AB311D108BA9006283EF /* NSNullTests.swift */; };
		5657AB4E1D108BA9006283EF /* NSNumberTests.swift in Sources */ = {isa = PBXBuildFile; fileRef = 5657AB321D108BA9006283EF /* NSNumberTests.swift */; };
		5657AB4F1D108BA9006283EF /* NSNumberTests.swift in Sources */ = {isa = PBXBuildFile; fileRef = 5657AB321D108BA9006283EF /* NSNumberTests.swift */; };
		5657AB501D108BA9006283EF /* NSNumberTests.swift in Sources */ = {isa = PBXBuildFile; fileRef = 5657AB321D108BA9006283EF /* NSNumberTests.swift */; };
		5657AB511D108BA9006283EF /* NSNumberTests.swift in Sources */ = {isa = PBXBuildFile; fileRef = 5657AB321D108BA9006283EF /* NSNumberTests.swift */; };
		5657AB521D108BA9006283EF /* NSNumberTests.swift in Sources */ = {isa = PBXBuildFile; fileRef = 5657AB321D108BA9006283EF /* NSNumberTests.swift */; };
		5657AB531D108BA9006283EF /* NSNumberTests.swift in Sources */ = {isa = PBXBuildFile; fileRef = 5657AB321D108BA9006283EF /* NSNumberTests.swift */; };
		5657AB541D108BA9006283EF /* NSNumberTests.swift in Sources */ = {isa = PBXBuildFile; fileRef = 5657AB321D108BA9006283EF /* NSNumberTests.swift */; };
		5657AB551D108BA9006283EF /* NSNumberTests.swift in Sources */ = {isa = PBXBuildFile; fileRef = 5657AB321D108BA9006283EF /* NSNumberTests.swift */; };
		5657AB561D108BA9006283EF /* NSStringTests.swift in Sources */ = {isa = PBXBuildFile; fileRef = 5657AB331D108BA9006283EF /* NSStringTests.swift */; };
		5657AB571D108BA9006283EF /* NSStringTests.swift in Sources */ = {isa = PBXBuildFile; fileRef = 5657AB331D108BA9006283EF /* NSStringTests.swift */; };
		5657AB581D108BA9006283EF /* NSStringTests.swift in Sources */ = {isa = PBXBuildFile; fileRef = 5657AB331D108BA9006283EF /* NSStringTests.swift */; };
		5657AB591D108BA9006283EF /* NSStringTests.swift in Sources */ = {isa = PBXBuildFile; fileRef = 5657AB331D108BA9006283EF /* NSStringTests.swift */; };
		5657AB5A1D108BA9006283EF /* NSStringTests.swift in Sources */ = {isa = PBXBuildFile; fileRef = 5657AB331D108BA9006283EF /* NSStringTests.swift */; };
		5657AB5B1D108BA9006283EF /* NSStringTests.swift in Sources */ = {isa = PBXBuildFile; fileRef = 5657AB331D108BA9006283EF /* NSStringTests.swift */; };
		5657AB5C1D108BA9006283EF /* NSStringTests.swift in Sources */ = {isa = PBXBuildFile; fileRef = 5657AB331D108BA9006283EF /* NSStringTests.swift */; };
		5657AB5D1D108BA9006283EF /* NSStringTests.swift in Sources */ = {isa = PBXBuildFile; fileRef = 5657AB331D108BA9006283EF /* NSStringTests.swift */; };
		5657AB5E1D108BA9006283EF /* NSURLTests.swift in Sources */ = {isa = PBXBuildFile; fileRef = 5657AB341D108BA9006283EF /* NSURLTests.swift */; };
		5657AB5F1D108BA9006283EF /* NSURLTests.swift in Sources */ = {isa = PBXBuildFile; fileRef = 5657AB341D108BA9006283EF /* NSURLTests.swift */; };
		5657AB601D108BA9006283EF /* NSURLTests.swift in Sources */ = {isa = PBXBuildFile; fileRef = 5657AB341D108BA9006283EF /* NSURLTests.swift */; };
		5657AB611D108BA9006283EF /* NSURLTests.swift in Sources */ = {isa = PBXBuildFile; fileRef = 5657AB341D108BA9006283EF /* NSURLTests.swift */; };
		5657AB621D108BA9006283EF /* NSURLTests.swift in Sources */ = {isa = PBXBuildFile; fileRef = 5657AB341D108BA9006283EF /* NSURLTests.swift */; };
		5657AB631D108BA9006283EF /* NSURLTests.swift in Sources */ = {isa = PBXBuildFile; fileRef = 5657AB341D108BA9006283EF /* NSURLTests.swift */; };
		5657AB641D108BA9006283EF /* NSURLTests.swift in Sources */ = {isa = PBXBuildFile; fileRef = 5657AB341D108BA9006283EF /* NSURLTests.swift */; };
		5657AB651D108BA9006283EF /* NSURLTests.swift in Sources */ = {isa = PBXBuildFile; fileRef = 5657AB341D108BA9006283EF /* NSURLTests.swift */; };
		5657AB661D108BA9006283EF /* URLTests.swift in Sources */ = {isa = PBXBuildFile; fileRef = 5657AB351D108BA9006283EF /* URLTests.swift */; };
		5657AB671D108BA9006283EF /* URLTests.swift in Sources */ = {isa = PBXBuildFile; fileRef = 5657AB351D108BA9006283EF /* URLTests.swift */; };
		5657AB681D108BA9006283EF /* URLTests.swift in Sources */ = {isa = PBXBuildFile; fileRef = 5657AB351D108BA9006283EF /* URLTests.swift */; };
		5657AB691D108BA9006283EF /* URLTests.swift in Sources */ = {isa = PBXBuildFile; fileRef = 5657AB351D108BA9006283EF /* URLTests.swift */; };
		5657AB6A1D108BA9006283EF /* URLTests.swift in Sources */ = {isa = PBXBuildFile; fileRef = 5657AB351D108BA9006283EF /* URLTests.swift */; };
		5657AB6B1D108BA9006283EF /* URLTests.swift in Sources */ = {isa = PBXBuildFile; fileRef = 5657AB351D108BA9006283EF /* URLTests.swift */; };
		5657AB6C1D108BA9006283EF /* URLTests.swift in Sources */ = {isa = PBXBuildFile; fileRef = 5657AB351D108BA9006283EF /* URLTests.swift */; };
		5657AB6D1D108BA9006283EF /* URLTests.swift in Sources */ = {isa = PBXBuildFile; fileRef = 5657AB351D108BA9006283EF /* URLTests.swift */; };
		565B0FEF1BBC7D980098DE03 /* RowConvertibleTests.swift in Sources */ = {isa = PBXBuildFile; fileRef = 565B0FEE1BBC7D980098DE03 /* RowConvertibleTests.swift */; };
		565B0FF01BBC7D980098DE03 /* RowConvertibleTests.swift in Sources */ = {isa = PBXBuildFile; fileRef = 565B0FEE1BBC7D980098DE03 /* RowConvertibleTests.swift */; };
		565D5D711BBC694D00DC9BD4 /* Row+FoundationTests.swift in Sources */ = {isa = PBXBuildFile; fileRef = 565D5D701BBC694D00DC9BD4 /* Row+FoundationTests.swift */; };
		565D5D721BBC694D00DC9BD4 /* Row+FoundationTests.swift in Sources */ = {isa = PBXBuildFile; fileRef = 565D5D701BBC694D00DC9BD4 /* Row+FoundationTests.swift */; };
		565D5D741BBC70AE00DC9BD4 /* StatementArguments+FoundationTests.swift in Sources */ = {isa = PBXBuildFile; fileRef = 565D5D731BBC70AE00DC9BD4 /* StatementArguments+FoundationTests.swift */; };
		565D5D751BBC70AE00DC9BD4 /* StatementArguments+FoundationTests.swift in Sources */ = {isa = PBXBuildFile; fileRef = 565D5D731BBC70AE00DC9BD4 /* StatementArguments+FoundationTests.swift */; };
		565EFAEE1D0436CE00A8FA9D /* NumericOverflowTests.swift in Sources */ = {isa = PBXBuildFile; fileRef = 565EFAED1D0436CE00A8FA9D /* NumericOverflowTests.swift */; };
		565EFAEF1D0436CE00A8FA9D /* NumericOverflowTests.swift in Sources */ = {isa = PBXBuildFile; fileRef = 565EFAED1D0436CE00A8FA9D /* NumericOverflowTests.swift */; };
		565EFAF01D0436CE00A8FA9D /* NumericOverflowTests.swift in Sources */ = {isa = PBXBuildFile; fileRef = 565EFAED1D0436CE00A8FA9D /* NumericOverflowTests.swift */; };
		565EFAF11D0436CE00A8FA9D /* NumericOverflowTests.swift in Sources */ = {isa = PBXBuildFile; fileRef = 565EFAED1D0436CE00A8FA9D /* NumericOverflowTests.swift */; };
		565EFAF21D0436CE00A8FA9D /* NumericOverflowTests.swift in Sources */ = {isa = PBXBuildFile; fileRef = 565EFAED1D0436CE00A8FA9D /* NumericOverflowTests.swift */; };
		565EFAF31D0436CE00A8FA9D /* NumericOverflowTests.swift in Sources */ = {isa = PBXBuildFile; fileRef = 565EFAED1D0436CE00A8FA9D /* NumericOverflowTests.swift */; };
		565EFAF41D0436CE00A8FA9D /* NumericOverflowTests.swift in Sources */ = {isa = PBXBuildFile; fileRef = 565EFAED1D0436CE00A8FA9D /* NumericOverflowTests.swift */; };
		565EFAF51D0436CE00A8FA9D /* NumericOverflowTests.swift in Sources */ = {isa = PBXBuildFile; fileRef = 565EFAED1D0436CE00A8FA9D /* NumericOverflowTests.swift */; };
		565F03C31CE5D3AA00DE108F /* AdapterRowTests.swift in Sources */ = {isa = PBXBuildFile; fileRef = 565F03C11CE5D3AA00DE108F /* AdapterRowTests.swift */; };
		565F03C41CE5D3AA00DE108F /* AdapterRowTests.swift in Sources */ = {isa = PBXBuildFile; fileRef = 565F03C11CE5D3AA00DE108F /* AdapterRowTests.swift */; };
		565F03C71CE5D3AA00DE108F /* AdapterRowTests.swift in Sources */ = {isa = PBXBuildFile; fileRef = 565F03C11CE5D3AA00DE108F /* AdapterRowTests.swift */; };
		566AD8B21D5318F4002EC1A8 /* SQLTableBuilder.swift in Sources */ = {isa = PBXBuildFile; fileRef = 566AD8B11D5318F4002EC1A8 /* SQLTableBuilder.swift */; };
		566AD8B31D5318F4002EC1A8 /* SQLTableBuilder.swift in Sources */ = {isa = PBXBuildFile; fileRef = 566AD8B11D5318F4002EC1A8 /* SQLTableBuilder.swift */; };
		566AD8B41D5318F4002EC1A8 /* SQLTableBuilder.swift in Sources */ = {isa = PBXBuildFile; fileRef = 566AD8B11D5318F4002EC1A8 /* SQLTableBuilder.swift */; };
		566AD8B51D5318F4002EC1A8 /* SQLTableBuilder.swift in Sources */ = {isa = PBXBuildFile; fileRef = 566AD8B11D5318F4002EC1A8 /* SQLTableBuilder.swift */; };
		566AD8B61D5318F4002EC1A8 /* SQLTableBuilder.swift in Sources */ = {isa = PBXBuildFile; fileRef = 566AD8B11D5318F4002EC1A8 /* SQLTableBuilder.swift */; };
		566AD8B71D5318F4002EC1A8 /* SQLTableBuilder.swift in Sources */ = {isa = PBXBuildFile; fileRef = 566AD8B11D5318F4002EC1A8 /* SQLTableBuilder.swift */; };
		566AD8C61D531BE4002EC1A8 /* SQLTableBuilderTests.swift in Sources */ = {isa = PBXBuildFile; fileRef = 566AD8C51D531BE4002EC1A8 /* SQLTableBuilderTests.swift */; };
		566AD8C71D531BEA002EC1A8 /* SQLTableBuilderTests.swift in Sources */ = {isa = PBXBuildFile; fileRef = 566AD8C51D531BE4002EC1A8 /* SQLTableBuilderTests.swift */; };
		566AD8C81D531BEB002EC1A8 /* SQLTableBuilderTests.swift in Sources */ = {isa = PBXBuildFile; fileRef = 566AD8C51D531BE4002EC1A8 /* SQLTableBuilderTests.swift */; };
		566AD8C91D531BEB002EC1A8 /* SQLTableBuilderTests.swift in Sources */ = {isa = PBXBuildFile; fileRef = 566AD8C51D531BE4002EC1A8 /* SQLTableBuilderTests.swift */; };
		566AD8CA1D531BEC002EC1A8 /* SQLTableBuilderTests.swift in Sources */ = {isa = PBXBuildFile; fileRef = 566AD8C51D531BE4002EC1A8 /* SQLTableBuilderTests.swift */; };
		566AD8CB1D531BED002EC1A8 /* SQLTableBuilderTests.swift in Sources */ = {isa = PBXBuildFile; fileRef = 566AD8C51D531BE4002EC1A8 /* SQLTableBuilderTests.swift */; };
		566AD8CC1D531BEE002EC1A8 /* SQLTableBuilderTests.swift in Sources */ = {isa = PBXBuildFile; fileRef = 566AD8C51D531BE4002EC1A8 /* SQLTableBuilderTests.swift */; };
		566AD8CD1D531BEE002EC1A8 /* SQLTableBuilderTests.swift in Sources */ = {isa = PBXBuildFile; fileRef = 566AD8C51D531BE4002EC1A8 /* SQLTableBuilderTests.swift */; };
		567156141CB141D0007DC145 /* InMemoryDatabaseTests.swift in Sources */ = {isa = PBXBuildFile; fileRef = 56A238141B9C74A90082EB20 /* InMemoryDatabaseTests.swift */; };
		567156161CB142AA007DC145 /* ReadOnlyDatabaseTests.swift in Sources */ = {isa = PBXBuildFile; fileRef = 567156151CB142AA007DC145 /* ReadOnlyDatabaseTests.swift */; };
		567156171CB142AA007DC145 /* ReadOnlyDatabaseTests.swift in Sources */ = {isa = PBXBuildFile; fileRef = 567156151CB142AA007DC145 /* ReadOnlyDatabaseTests.swift */; };
		567156181CB142AA007DC145 /* ReadOnlyDatabaseTests.swift in Sources */ = {isa = PBXBuildFile; fileRef = 567156151CB142AA007DC145 /* ReadOnlyDatabaseTests.swift */; };
		5671561D1CB16729007DC145 /* DatabaseValueConversionTests.swift in Sources */ = {isa = PBXBuildFile; fileRef = 56A2381B1B9C74A90082EB20 /* DatabaseValueConversionTests.swift */; };
		5671561E1CB16729007DC145 /* DataMemoryTests.swift in Sources */ = {isa = PBXBuildFile; fileRef = 56EB0AB11BCD787300A3DC55 /* DataMemoryTests.swift */; };
		5671561F1CB16729007DC145 /* Record+QueryInterfaceRequestTests.swift in Sources */ = {isa = PBXBuildFile; fileRef = 56300B841C54DC95005A543B /* Record+QueryInterfaceRequestTests.swift */; };
		567156211CB16729007DC145 /* DatabaseQueueConcurrencyTests.swift in Sources */ = {isa = PBXBuildFile; fileRef = 563363BC1C93FD5E000BE133 /* DatabaseQueueConcurrencyTests.swift */; };
		567156221CB16729007DC145 /* StatementColumnConvertibleFetchTests.swift in Sources */ = {isa = PBXBuildFile; fileRef = 56E8CE0F1BB4FE5B00828BEC /* StatementColumnConvertibleFetchTests.swift */; };
		567156231CB16729007DC145 /* PrimaryKeyNoneTests.swift in Sources */ = {isa = PBXBuildFile; fileRef = 56A238291B9C74A90082EB20 /* PrimaryKeyNoneTests.swift */; };
		567156241CB16729007DC145 /* MinimalPrimaryKeyRowIDTests.swift in Sources */ = {isa = PBXBuildFile; fileRef = 56A238261B9C74A90082EB20 /* MinimalPrimaryKeyRowIDTests.swift */; };
		567156251CB16729007DC145 /* DictionaryRowTests.swift in Sources */ = {isa = PBXBuildFile; fileRef = 56A2381E1B9C74A90082EB20 /* DictionaryRowTests.swift */; };
		567156261CB16729007DC145 /* SelectStatementTests.swift in Sources */ = {isa = PBXBuildFile; fileRef = 56A238211B9C74A90082EB20 /* SelectStatementTests.swift */; };
		567156271CB16729007DC145 /* DatabaseCoderTests.swift in Sources */ = {isa = PBXBuildFile; fileRef = 56B7F4361BE4C11200E39BBF /* DatabaseCoderTests.swift */; };
		567156281CB16729007DC145 /* SQLSupportTests.swift in Sources */ = {isa = PBXBuildFile; fileRef = 56300B671C53D25E005A543B /* SQLSupportTests.swift */; };
		567156291CB16729007DC145 /* CollationTests.swift in Sources */ = {isa = PBXBuildFile; fileRef = 564A50C61BFF4B7F00B3A3A2 /* CollationTests.swift */; };
		5671562A1CB16729007DC145 /* UpdateStatementTests.swift in Sources */ = {isa = PBXBuildFile; fileRef = 56A238221B9C74A90082EB20 /* UpdateStatementTests.swift */; };
		5671562B1CB16729007DC145 /* DatabaseMigratorTests.swift in Sources */ = {isa = PBXBuildFile; fileRef = 56A238241B9C74A90082EB20 /* DatabaseMigratorTests.swift */; };
		5671562D1CB16729007DC145 /* RecordAwakeFromFetchTests.swift in Sources */ = {isa = PBXBuildFile; fileRef = 56A238301B9C74A90082EB20 /* RecordAwakeFromFetchTests.swift */; };
		5671562E1CB16729007DC145 /* DatabasePoolCollationTests.swift in Sources */ = {isa = PBXBuildFile; fileRef = 569531331C919DF200CF1A2B /* DatabasePoolCollationTests.swift */; };
		5671562F1CB16729007DC145 /* PrimaryKeySingleTests.swift in Sources */ = {isa = PBXBuildFile; fileRef = 56A2382B1B9C74A90082EB20 /* PrimaryKeySingleTests.swift */; };
		567156301CB16729007DC145 /* StatementColumnConvertibleTests.swift in Sources */ = {isa = PBXBuildFile; fileRef = 56EE573C1BB317B7007A6A95 /* StatementColumnConvertibleTests.swift */; };
		567156311CB16729007DC145 /* RecordFetchTests.swift in Sources */ = {isa = PBXBuildFile; fileRef = 56A238311B9C74A90082EB20 /* RecordFetchTests.swift */; };
		567156321CB16729007DC145 /* DatabasePoolFunctionTests.swift in Sources */ = {isa = PBXBuildFile; fileRef = 569531361C919DF700CF1A2B /* DatabasePoolFunctionTests.swift */; };
		567156341CB16729007DC145 /* DetachedRowTests.swift in Sources */ = {isa = PBXBuildFile; fileRef = 56A2381F1B9C74A90082EB20 /* DetachedRowTests.swift */; };
		567156351CB16729007DC145 /* DatabaseQueueSchemaCacheTests.swift in Sources */ = {isa = PBXBuildFile; fileRef = 569531231C90878D00CF1A2B /* DatabaseQueueSchemaCacheTests.swift */; };
		567156361CB16729007DC145 /* MetalRowTests.swift in Sources */ = {isa = PBXBuildFile; fileRef = 56FDECE11BB32DFD009AD709 /* MetalRowTests.swift */; };
		567156371CB16729007DC145 /* PrimaryKeyMultipleTests.swift in Sources */ = {isa = PBXBuildFile; fileRef = 56A238281B9C74A90082EB20 /* PrimaryKeyMultipleTests.swift */; };
		567156381CB16729007DC145 /* DatabasePoolFileAttributesTests.swift in Sources */ = {isa = PBXBuildFile; fileRef = 563363DE1C959295000BE133 /* DatabasePoolFileAttributesTests.swift */; };
		5671563A1CB16729007DC145 /* StatementArgumentsTests.swift in Sources */ = {isa = PBXBuildFile; fileRef = 56DE7B101C3D93ED00861EB8 /* StatementArgumentsTests.swift */; };
		5671563B1CB16729007DC145 /* RecordInitializersTests.swift in Sources */ = {isa = PBXBuildFile; fileRef = 56A238321B9C74A90082EB20 /* RecordInitializersTests.swift */; };
		5671563C1CB16729007DC145 /* MutablePersistableTests.swift in Sources */ = {isa = PBXBuildFile; fileRef = 563363A91C933FF8000BE133 /* MutablePersistableTests.swift */; };
		5671563D1CB16729007DC145 /* RowConvertible+QueryInterfaceRequestTests.swift in Sources */ = {isa = PBXBuildFile; fileRef = 56300B601C53C42C005A543B /* RowConvertible+QueryInterfaceRequestTests.swift */; };
		5671563E1CB16729007DC145 /* DatabasePoolReadOnlyTests.swift in Sources */ = {isa = PBXBuildFile; fileRef = 56EA869D1C932597002BB4DF /* DatabasePoolReadOnlyTests.swift */; };
		5671563F1CB16729007DC145 /* RecordCopyTests.swift in Sources */ = {isa = PBXBuildFile; fileRef = 56A2382D1B9C74A90082EB20 /* RecordCopyTests.swift */; };
		567156401CB16729007DC145 /* RawRepresentableTests.swift in Sources */ = {isa = PBXBuildFile; fileRef = 56A2381C1B9C74A90082EB20 /* RawRepresentableTests.swift */; };
		567156411CB16729007DC145 /* PersistableTests.swift in Sources */ = {isa = PBXBuildFile; fileRef = 563363AA1C933FF8000BE133 /* PersistableTests.swift */; };
		567156421CB16729007DC145 /* ManagedDataControllerTests.swift in Sources */ = {isa = PBXBuildFile; fileRef = 56FC78651BBAEB8C00CA1285 /* ManagedDataControllerTests.swift */; };
		567156431CB16729007DC145 /* MappingTests.swift in Sources */ = {isa = PBXBuildFile; fileRef = 56FC78641BBAEB8C00CA1285 /* MappingTests.swift */; };
		567156441CB16729007DC145 /* RecordSubClassTests.swift in Sources */ = {isa = PBXBuildFile; fileRef = 56A238331B9C74A90082EB20 /* RecordSubClassTests.swift */; };
		567156451CB16729007DC145 /* DatabasePoolConcurrencyTests.swift in Sources */ = {isa = PBXBuildFile; fileRef = 560A37AA1C90085D00949E71 /* DatabasePoolConcurrencyTests.swift */; };
		567156461CB16729007DC145 /* TransactionObserverTests.swift in Sources */ = {isa = PBXBuildFile; fileRef = 5607EFD21BB8254800605DE3 /* TransactionObserverTests.swift */; };
		567156471CB16729007DC145 /* DatabasePoolReleaseMemoryTests.swift in Sources */ = {isa = PBXBuildFile; fileRef = 563363CF1C943D13000BE133 /* DatabasePoolReleaseMemoryTests.swift */; };
		567156481CB16729007DC145 /* DatabaseValueTests.swift in Sources */ = {isa = PBXBuildFile; fileRef = 56A238181B9C74A90082EB20 /* DatabaseValueTests.swift */; };
		5671564A1CB16729007DC145 /* ReadOnlyDatabaseTests.swift in Sources */ = {isa = PBXBuildFile; fileRef = 567156151CB142AA007DC145 /* ReadOnlyDatabaseTests.swift */; };
		5671564B1CB16729007DC145 /* Row+FoundationTests.swift in Sources */ = {isa = PBXBuildFile; fileRef = 565D5D701BBC694D00DC9BD4 /* Row+FoundationTests.swift */; };
		5671564C1CB16729007DC145 /* InMemoryDatabaseTests.swift in Sources */ = {isa = PBXBuildFile; fileRef = 56A238141B9C74A90082EB20 /* InMemoryDatabaseTests.swift */; };
		5671564D1CB16729007DC145 /* PrimaryKeyRowIDTests.swift in Sources */ = {isa = PBXBuildFile; fileRef = 56A2382A1B9C74A90082EB20 /* PrimaryKeyRowIDTests.swift */; };
		5671564E1CB16729007DC145 /* DatabaseReaderTests.swift in Sources */ = {isa = PBXBuildFile; fileRef = 56EA86931C91DFE7002BB4DF /* DatabaseReaderTests.swift */; };
		5671564F1CB16729007DC145 /* RecordEditedTests.swift in Sources */ = {isa = PBXBuildFile; fileRef = 56A2382F1B9C74A90082EB20 /* RecordEditedTests.swift */; };
		567156501CB16729007DC145 /* PrimaryKeySingleWithReplaceConflictResolutionTests.swift in Sources */ = {isa = PBXBuildFile; fileRef = 56A2382C1B9C74A90082EB20 /* PrimaryKeySingleWithReplaceConflictResolutionTests.swift */; };
		567156511CB16729007DC145 /* RowConvertibleTests.swift in Sources */ = {isa = PBXBuildFile; fileRef = 565B0FEE1BBC7D980098DE03 /* RowConvertibleTests.swift */; };
		567156521CB16729007DC145 /* DatabaseQueueReleaseMemoryTests.swift in Sources */ = {isa = PBXBuildFile; fileRef = 563363D41C94484E000BE133 /* DatabaseQueueReleaseMemoryTests.swift */; };
		567156531CB16729007DC145 /* DatabaseValueConvertibleSubclassTests.swift in Sources */ = {isa = PBXBuildFile; fileRef = 56A2381A1B9C74A90082EB20 /* DatabaseValueConvertibleSubclassTests.swift */; };
		567156541CB16729007DC145 /* DatabasePoolSchemaCacheTests.swift in Sources */ = {isa = PBXBuildFile; fileRef = 569531281C908A5B00CF1A2B /* DatabasePoolSchemaCacheTests.swift */; };
		567156551CB16729007DC145 /* DatabaseValueConvertibleFetchTests.swift in Sources */ = {isa = PBXBuildFile; fileRef = 56E8CE0C1BB4FA5600828BEC /* DatabaseValueConvertibleFetchTests.swift */; };
		567156561CB16729007DC145 /* DatabaseErrorTests.swift in Sources */ = {isa = PBXBuildFile; fileRef = 56A238161B9C74A90082EB20 /* DatabaseErrorTests.swift */; };
		567156571CB16729007DC145 /* MinimalPrimaryKeySingleTests.swift in Sources */ = {isa = PBXBuildFile; fileRef = 56A238271B9C74A90082EB20 /* MinimalPrimaryKeySingleTests.swift */; };
		567156591CB16729007DC145 /* DatabaseTimestampTests.swift in Sources */ = {isa = PBXBuildFile; fileRef = 56A238B51B9CA2590082EB20 /* DatabaseTimestampTests.swift */; };
		5671565A1CB16729007DC145 /* StatementArguments+FoundationTests.swift in Sources */ = {isa = PBXBuildFile; fileRef = 565D5D731BBC70AE00DC9BD4 /* StatementArguments+FoundationTests.swift */; };
		5671565B1CB16729007DC145 /* TableMapping+QueryInterfaceRequestTests.swift in Sources */ = {isa = PBXBuildFile; fileRef = 56300B6A1C53D3E8005A543B /* TableMapping+QueryInterfaceRequestTests.swift */; };
		5671565C1CB16729007DC145 /* NSDateTests.swift in Sources */ = {isa = PBXBuildFile; fileRef = 56F0B98E1B6001C600A2F135 /* NSDateTests.swift */; };
		5671565D1CB16729007DC145 /* DatabaseTests.swift in Sources */ = {isa = PBXBuildFile; fileRef = 56A238131B9C74A90082EB20 /* DatabaseTests.swift */; };
		5671565E1CB16729007DC145 /* QueryInterfaceRequestTests.swift in Sources */ = {isa = PBXBuildFile; fileRef = 56300B5D1C53C38F005A543B /* QueryInterfaceRequestTests.swift */; };
		567156601CB16729007DC145 /* FunctionTests.swift in Sources */ = {isa = PBXBuildFile; fileRef = 560C97C61BFD0B8400BF8471 /* FunctionTests.swift */; };
		567156611CB16729007DC145 /* RecordWithColumnNameManglingTests.swift in Sources */ = {isa = PBXBuildFile; fileRef = 56A5E4081BA2BCF900707640 /* RecordWithColumnNameManglingTests.swift */; };
		567156621CB16729007DC145 /* CGFloatTests.swift in Sources */ = {isa = PBXBuildFile; fileRef = 56B7F4291BE14A1900E39BBF /* CGFloatTests.swift */; };
		567156631CB16729007DC145 /* StatementInformationTests.swift in Sources */ = {isa = PBXBuildFile; fileRef = 5605F1861C69111300235C62 /* StatementInformationTests.swift */; };
		567156641CB16729007DC145 /* GRDBTestCase.swift in Sources */ = {isa = PBXBuildFile; fileRef = 5623E0901B4AFACC00B20B7F /* GRDBTestCase.swift */; };
		567156651CB16729007DC145 /* DatabaseQueueFileAttributesTests.swift in Sources */ = {isa = PBXBuildFile; fileRef = 563363DB1C95891E000BE133 /* DatabaseQueueFileAttributesTests.swift */; };
		567156671CB16729007DC145 /* GRDBCipher.framework in Frameworks */ = {isa = PBXBuildFile; fileRef = 560FC54D1CB003810014AA8E /* GRDBCipher.framework */; };
		5672DE591CDB72520022BA81 /* DatabaseQueueBackupTests.swift in Sources */ = {isa = PBXBuildFile; fileRef = 5672DE581CDB72520022BA81 /* DatabaseQueueBackupTests.swift */; };
		5672DE5A1CDB72520022BA81 /* DatabaseQueueBackupTests.swift in Sources */ = {isa = PBXBuildFile; fileRef = 5672DE581CDB72520022BA81 /* DatabaseQueueBackupTests.swift */; };
		5672DE5B1CDB72520022BA81 /* DatabaseQueueBackupTests.swift in Sources */ = {isa = PBXBuildFile; fileRef = 5672DE581CDB72520022BA81 /* DatabaseQueueBackupTests.swift */; };
		5672DE5C1CDB72520022BA81 /* DatabaseQueueBackupTests.swift in Sources */ = {isa = PBXBuildFile; fileRef = 5672DE581CDB72520022BA81 /* DatabaseQueueBackupTests.swift */; };
		5672DE5D1CDB72520022BA81 /* DatabaseQueueBackupTests.swift in Sources */ = {isa = PBXBuildFile; fileRef = 5672DE581CDB72520022BA81 /* DatabaseQueueBackupTests.swift */; };
		5672DE5E1CDB72520022BA81 /* DatabaseQueueBackupTests.swift in Sources */ = {isa = PBXBuildFile; fileRef = 5672DE581CDB72520022BA81 /* DatabaseQueueBackupTests.swift */; };
		5672DE671CDB751D0022BA81 /* DatabasePoolBackupTests.swift in Sources */ = {isa = PBXBuildFile; fileRef = 5672DE661CDB751D0022BA81 /* DatabasePoolBackupTests.swift */; };
		5672DE681CDB751D0022BA81 /* DatabasePoolBackupTests.swift in Sources */ = {isa = PBXBuildFile; fileRef = 5672DE661CDB751D0022BA81 /* DatabasePoolBackupTests.swift */; };
		5672DE691CDB751D0022BA81 /* DatabasePoolBackupTests.swift in Sources */ = {isa = PBXBuildFile; fileRef = 5672DE661CDB751D0022BA81 /* DatabasePoolBackupTests.swift */; };
		5672DE6A1CDB751D0022BA81 /* DatabasePoolBackupTests.swift in Sources */ = {isa = PBXBuildFile; fileRef = 5672DE661CDB751D0022BA81 /* DatabasePoolBackupTests.swift */; };
		5672DE6B1CDB751D0022BA81 /* DatabasePoolBackupTests.swift in Sources */ = {isa = PBXBuildFile; fileRef = 5672DE661CDB751D0022BA81 /* DatabasePoolBackupTests.swift */; };
		5672DE6C1CDB751D0022BA81 /* DatabasePoolBackupTests.swift in Sources */ = {isa = PBXBuildFile; fileRef = 5672DE661CDB751D0022BA81 /* DatabasePoolBackupTests.swift */; };
		567404881CEF84C8003ED5CC /* RowAdapter.swift in Sources */ = {isa = PBXBuildFile; fileRef = 567404871CEF84C8003ED5CC /* RowAdapter.swift */; };
		567404891CEF84C8003ED5CC /* RowAdapter.swift in Sources */ = {isa = PBXBuildFile; fileRef = 567404871CEF84C8003ED5CC /* RowAdapter.swift */; };
		5674048A1CEF84C8003ED5CC /* RowAdapter.swift in Sources */ = {isa = PBXBuildFile; fileRef = 567404871CEF84C8003ED5CC /* RowAdapter.swift */; };
		5674048B1CEF84C8003ED5CC /* RowAdapter.swift in Sources */ = {isa = PBXBuildFile; fileRef = 567404871CEF84C8003ED5CC /* RowAdapter.swift */; };
		567404931CF02B56003ED5CC /* AdapterRowTests.swift in Sources */ = {isa = PBXBuildFile; fileRef = 565F03C11CE5D3AA00DE108F /* AdapterRowTests.swift */; };
		567A80531D41350C00C7DCEC /* IndexInfoTests.swift in Sources */ = {isa = PBXBuildFile; fileRef = 567A80521D41350C00C7DCEC /* IndexInfoTests.swift */; };
		567A80541D41350C00C7DCEC /* IndexInfoTests.swift in Sources */ = {isa = PBXBuildFile; fileRef = 567A80521D41350C00C7DCEC /* IndexInfoTests.swift */; };
		567A80551D41350C00C7DCEC /* IndexInfoTests.swift in Sources */ = {isa = PBXBuildFile; fileRef = 567A80521D41350C00C7DCEC /* IndexInfoTests.swift */; };
		567A80561D41350C00C7DCEC /* IndexInfoTests.swift in Sources */ = {isa = PBXBuildFile; fileRef = 567A80521D41350C00C7DCEC /* IndexInfoTests.swift */; };
		567A80571D41350C00C7DCEC /* IndexInfoTests.swift in Sources */ = {isa = PBXBuildFile; fileRef = 567A80521D41350C00C7DCEC /* IndexInfoTests.swift */; };
		567A80581D41350C00C7DCEC /* IndexInfoTests.swift in Sources */ = {isa = PBXBuildFile; fileRef = 567A80521D41350C00C7DCEC /* IndexInfoTests.swift */; };
		567A80591D41350C00C7DCEC /* IndexInfoTests.swift in Sources */ = {isa = PBXBuildFile; fileRef = 567A80521D41350C00C7DCEC /* IndexInfoTests.swift */; };
		567A805A1D41350C00C7DCEC /* IndexInfoTests.swift in Sources */ = {isa = PBXBuildFile; fileRef = 567A80521D41350C00C7DCEC /* IndexInfoTests.swift */; };
		567E55ED1D2BDD3D00CC6F79 /* EncryptionTests.swift in Sources */ = {isa = PBXBuildFile; fileRef = 567156701CB18050007DC145 /* EncryptionTests.swift */; };
		567E55EE1D2BDD3F00CC6F79 /* EncryptionTests.swift in Sources */ = {isa = PBXBuildFile; fileRef = 567156701CB18050007DC145 /* EncryptionTests.swift */; };
		567E55F31D2BDDFE00CC6F79 /* EncryptionTests.swift in Sources */ = {isa = PBXBuildFile; fileRef = 567156701CB18050007DC145 /* EncryptionTests.swift */; };
		567E55F41D2BDDFF00CC6F79 /* EncryptionTests.swift in Sources */ = {isa = PBXBuildFile; fileRef = 567156701CB18050007DC145 /* EncryptionTests.swift */; };
		5683C2691B4D445E00296494 /* libsqlite3.dylib in Frameworks */ = {isa = PBXBuildFile; fileRef = 5683C2681B4D445E00296494 /* libsqlite3.dylib */; };
		5687359F1CEDE16C009B9116 /* Betty.jpeg in Resources */ = {isa = PBXBuildFile; fileRef = 5687359E1CEDE16C009B9116 /* Betty.jpeg */; };
		568735A01CEDE16C009B9116 /* Betty.jpeg in Resources */ = {isa = PBXBuildFile; fileRef = 5687359E1CEDE16C009B9116 /* Betty.jpeg */; };
		568735A11CEDE16C009B9116 /* Betty.jpeg in Resources */ = {isa = PBXBuildFile; fileRef = 5687359E1CEDE16C009B9116 /* Betty.jpeg */; };
		568735A21CEDE16C009B9116 /* Betty.jpeg in Resources */ = {isa = PBXBuildFile; fileRef = 5687359E1CEDE16C009B9116 /* Betty.jpeg */; };
		568735A31CEDE16C009B9116 /* Betty.jpeg in Resources */ = {isa = PBXBuildFile; fileRef = 5687359E1CEDE16C009B9116 /* Betty.jpeg */; };
		568735A41CEDE16C009B9116 /* Betty.jpeg in Resources */ = {isa = PBXBuildFile; fileRef = 5687359E1CEDE16C009B9116 /* Betty.jpeg */; };
		568BE5231CB0371D00270F93 /* GRDBCipher.framework in Frameworks */ = {isa = PBXBuildFile; fileRef = 560FC54D1CB003810014AA8E /* GRDBCipher.framework */; };
		568E1CB21CB037BA008D97A6 /* sqlite3.h in Headers */ = {isa = PBXBuildFile; fileRef = 568BE5191CB035A900270F93 /* sqlite3.h */; settings = {ATTRIBUTES = (Public, ); }; };
		568E1CB91CB03847008D97A6 /* GRDBCipher-Bridging.h in Headers */ = {isa = PBXBuildFile; fileRef = 568E1CB71CB03847008D97A6 /* GRDBCipher-Bridging.h */; settings = {ATTRIBUTES = (Public, ); }; };
		568E1CBA1CB03847008D97A6 /* GRDBCipher.h in Headers */ = {isa = PBXBuildFile; fileRef = 568E1CB81CB03847008D97A6 /* GRDBCipher.h */; settings = {ATTRIBUTES = (Public, ); }; };
		5690C3261D23E6D800E59934 /* DateComponentsTests.swift in Sources */ = {isa = PBXBuildFile; fileRef = 5690C3251D23E6D800E59934 /* DateComponentsTests.swift */; };
		5690C3271D23E6D800E59934 /* DateComponentsTests.swift in Sources */ = {isa = PBXBuildFile; fileRef = 5690C3251D23E6D800E59934 /* DateComponentsTests.swift */; };
		5690C3281D23E6D800E59934 /* DateComponentsTests.swift in Sources */ = {isa = PBXBuildFile; fileRef = 5690C3251D23E6D800E59934 /* DateComponentsTests.swift */; };
		5690C3291D23E6D800E59934 /* DateComponentsTests.swift in Sources */ = {isa = PBXBuildFile; fileRef = 5690C3251D23E6D800E59934 /* DateComponentsTests.swift */; };
		5690C32A1D23E6D800E59934 /* DateComponentsTests.swift in Sources */ = {isa = PBXBuildFile; fileRef = 5690C3251D23E6D800E59934 /* DateComponentsTests.swift */; };
		5690C32B1D23E6D800E59934 /* DateComponentsTests.swift in Sources */ = {isa = PBXBuildFile; fileRef = 5690C3251D23E6D800E59934 /* DateComponentsTests.swift */; };
		5690C32C1D23E6D800E59934 /* DateComponentsTests.swift in Sources */ = {isa = PBXBuildFile; fileRef = 5690C3251D23E6D800E59934 /* DateComponentsTests.swift */; };
		5690C32D1D23E6D800E59934 /* DateComponentsTests.swift in Sources */ = {isa = PBXBuildFile; fileRef = 5690C3251D23E6D800E59934 /* DateComponentsTests.swift */; };
		5690C3371D23E7D200E59934 /* DateTests.swift in Sources */ = {isa = PBXBuildFile; fileRef = 5690C3361D23E7D200E59934 /* DateTests.swift */; };
		5690C3381D23E7D200E59934 /* DateTests.swift in Sources */ = {isa = PBXBuildFile; fileRef = 5690C3361D23E7D200E59934 /* DateTests.swift */; };
		5690C3391D23E7D200E59934 /* DateTests.swift in Sources */ = {isa = PBXBuildFile; fileRef = 5690C3361D23E7D200E59934 /* DateTests.swift */; };
		5690C33A1D23E7D200E59934 /* DateTests.swift in Sources */ = {isa = PBXBuildFile; fileRef = 5690C3361D23E7D200E59934 /* DateTests.swift */; };
		5690C33B1D23E7D200E59934 /* DateTests.swift in Sources */ = {isa = PBXBuildFile; fileRef = 5690C3361D23E7D200E59934 /* DateTests.swift */; };
		5690C33C1D23E7D200E59934 /* DateTests.swift in Sources */ = {isa = PBXBuildFile; fileRef = 5690C3361D23E7D200E59934 /* DateTests.swift */; };
		5690C33D1D23E7D200E59934 /* DateTests.swift in Sources */ = {isa = PBXBuildFile; fileRef = 5690C3361D23E7D200E59934 /* DateTests.swift */; };
		5690C33E1D23E7D200E59934 /* DateTests.swift in Sources */ = {isa = PBXBuildFile; fileRef = 5690C3361D23E7D200E59934 /* DateTests.swift */; };
		5690C3401D23E82A00E59934 /* Data.swift in Sources */ = {isa = PBXBuildFile; fileRef = 5690C33F1D23E82A00E59934 /* Data.swift */; };
		5690C3411D23E82A00E59934 /* Data.swift in Sources */ = {isa = PBXBuildFile; fileRef = 5690C33F1D23E82A00E59934 /* Data.swift */; };
		5690C3421D23E82A00E59934 /* Data.swift in Sources */ = {isa = PBXBuildFile; fileRef = 5690C33F1D23E82A00E59934 /* Data.swift */; };
		5690C3431D23E82A00E59934 /* Data.swift in Sources */ = {isa = PBXBuildFile; fileRef = 5690C33F1D23E82A00E59934 /* Data.swift */; };
		5690C3441D23E82A00E59934 /* Data.swift in Sources */ = {isa = PBXBuildFile; fileRef = 5690C33F1D23E82A00E59934 /* Data.swift */; };
		5690C3451D23E82A00E59934 /* Data.swift in Sources */ = {isa = PBXBuildFile; fileRef = 5690C33F1D23E82A00E59934 /* Data.swift */; };
		569178391CED8E0A00E179EA /* FetchedRecordsControllerTests.swift in Sources */ = {isa = PBXBuildFile; fileRef = 565049041CE32543000A97D8 /* FetchedRecordsControllerTests.swift */; };
		569178411CED8E0C00E179EA /* FetchedRecordsControllerTests.swift in Sources */ = {isa = PBXBuildFile; fileRef = 565049041CE32543000A97D8 /* FetchedRecordsControllerTests.swift */; };
		569178421CED8E0D00E179EA /* FetchedRecordsControllerTests.swift in Sources */ = {isa = PBXBuildFile; fileRef = 565049041CE32543000A97D8 /* FetchedRecordsControllerTests.swift */; };
		569178461CED9B6000E179EA /* DatabaseQueueTests.swift in Sources */ = {isa = PBXBuildFile; fileRef = 569178451CED9B6000E179EA /* DatabaseQueueTests.swift */; };
		569178471CED9B6000E179EA /* DatabaseQueueTests.swift in Sources */ = {isa = PBXBuildFile; fileRef = 569178451CED9B6000E179EA /* DatabaseQueueTests.swift */; };
		569178481CED9B6000E179EA /* DatabaseQueueTests.swift in Sources */ = {isa = PBXBuildFile; fileRef = 569178451CED9B6000E179EA /* DatabaseQueueTests.swift */; };
		569178491CED9B6000E179EA /* DatabaseQueueTests.swift in Sources */ = {isa = PBXBuildFile; fileRef = 569178451CED9B6000E179EA /* DatabaseQueueTests.swift */; };
		5691784A1CED9B6000E179EA /* DatabaseQueueTests.swift in Sources */ = {isa = PBXBuildFile; fileRef = 569178451CED9B6000E179EA /* DatabaseQueueTests.swift */; };
		5691784B1CED9B6000E179EA /* DatabaseQueueTests.swift in Sources */ = {isa = PBXBuildFile; fileRef = 569178451CED9B6000E179EA /* DatabaseQueueTests.swift */; };
		569531091C9067DC00CF1A2B /* DatabaseQueueCrashTests.swift in Sources */ = {isa = PBXBuildFile; fileRef = 569530FB1C9067CC00CF1A2B /* DatabaseQueueCrashTests.swift */; };
		5695310A1C9067DC00CF1A2B /* DatabaseValueConvertibleCrashTests.swift in Sources */ = {isa = PBXBuildFile; fileRef = 569530FC1C9067CC00CF1A2B /* DatabaseValueConvertibleCrashTests.swift */; };
		5695310B1C9067DC00CF1A2B /* GRDBCrashTestCase.swift in Sources */ = {isa = PBXBuildFile; fileRef = 569530FD1C9067CC00CF1A2B /* GRDBCrashTestCase.swift */; };
		5695310C1C9067DC00CF1A2B /* MigrationCrashTests.swift in Sources */ = {isa = PBXBuildFile; fileRef = 569530FE1C9067CC00CF1A2B /* MigrationCrashTests.swift */; };
		5695310D1C9067DC00CF1A2B /* RecordCrashTests.swift in Sources */ = {isa = PBXBuildFile; fileRef = 569530FF1C9067CC00CF1A2B /* RecordCrashTests.swift */; };
		5695310E1C9067DC00CF1A2B /* StatementColumnConvertibleCrashTests.swift in Sources */ = {isa = PBXBuildFile; fileRef = 569531001C9067CC00CF1A2B /* StatementColumnConvertibleCrashTests.swift */; };
		5695310F1C9067DC00CF1A2B /* StatementCrashTests.swift in Sources */ = {isa = PBXBuildFile; fileRef = 569531011C9067CC00CF1A2B /* StatementCrashTests.swift */; };
		5695311F1C907A8C00CF1A2B /* DatabaseSchemaCache.swift in Sources */ = {isa = PBXBuildFile; fileRef = 5695311E1C907A8C00CF1A2B /* DatabaseSchemaCache.swift */; };
		569531201C907A8C00CF1A2B /* DatabaseSchemaCache.swift in Sources */ = {isa = PBXBuildFile; fileRef = 5695311E1C907A8C00CF1A2B /* DatabaseSchemaCache.swift */; };
		569531261C9087B600CF1A2B /* DatabaseQueueSchemaCacheTests.swift in Sources */ = {isa = PBXBuildFile; fileRef = 569531231C90878D00CF1A2B /* DatabaseQueueSchemaCacheTests.swift */; };
		569531271C9087B700CF1A2B /* DatabaseQueueSchemaCacheTests.swift in Sources */ = {isa = PBXBuildFile; fileRef = 569531231C90878D00CF1A2B /* DatabaseQueueSchemaCacheTests.swift */; };
		569531291C908A5B00CF1A2B /* DatabasePoolSchemaCacheTests.swift in Sources */ = {isa = PBXBuildFile; fileRef = 569531281C908A5B00CF1A2B /* DatabasePoolSchemaCacheTests.swift */; };
		5695312A1C908A5B00CF1A2B /* DatabasePoolSchemaCacheTests.swift in Sources */ = {isa = PBXBuildFile; fileRef = 569531281C908A5B00CF1A2B /* DatabasePoolSchemaCacheTests.swift */; };
		569531341C919DF200CF1A2B /* DatabasePoolCollationTests.swift in Sources */ = {isa = PBXBuildFile; fileRef = 569531331C919DF200CF1A2B /* DatabasePoolCollationTests.swift */; };
		569531351C919DF200CF1A2B /* DatabasePoolCollationTests.swift in Sources */ = {isa = PBXBuildFile; fileRef = 569531331C919DF200CF1A2B /* DatabasePoolCollationTests.swift */; };
		569531371C919DF700CF1A2B /* DatabasePoolFunctionTests.swift in Sources */ = {isa = PBXBuildFile; fileRef = 569531361C919DF700CF1A2B /* DatabasePoolFunctionTests.swift */; };
		569531381C919DF700CF1A2B /* DatabasePoolFunctionTests.swift in Sources */ = {isa = PBXBuildFile; fileRef = 569531361C919DF700CF1A2B /* DatabasePoolFunctionTests.swift */; };
		569C1EB21CF07DDD0042627B /* DatabaseSchedulerTests.swift in Sources */ = {isa = PBXBuildFile; fileRef = 569C1EB11CF07DDD0042627B /* DatabaseSchedulerTests.swift */; };
		569C1EB31CF07DDD0042627B /* DatabaseSchedulerTests.swift in Sources */ = {isa = PBXBuildFile; fileRef = 569C1EB11CF07DDD0042627B /* DatabaseSchedulerTests.swift */; };
		569C1EB41CF07DDD0042627B /* DatabaseSchedulerTests.swift in Sources */ = {isa = PBXBuildFile; fileRef = 569C1EB11CF07DDD0042627B /* DatabaseSchedulerTests.swift */; };
		569C1EB51CF07DDD0042627B /* DatabaseSchedulerTests.swift in Sources */ = {isa = PBXBuildFile; fileRef = 569C1EB11CF07DDD0042627B /* DatabaseSchedulerTests.swift */; };
		569C1EB61CF07DDD0042627B /* DatabaseSchedulerTests.swift in Sources */ = {isa = PBXBuildFile; fileRef = 569C1EB11CF07DDD0042627B /* DatabaseSchedulerTests.swift */; };
		569C1EB71CF07DDD0042627B /* DatabaseSchedulerTests.swift in Sources */ = {isa = PBXBuildFile; fileRef = 569C1EB11CF07DDD0042627B /* DatabaseSchedulerTests.swift */; };
		56A238371B9C74A90082EB20 /* DatabaseTests.swift in Sources */ = {isa = PBXBuildFile; fileRef = 56A238131B9C74A90082EB20 /* DatabaseTests.swift */; };
		56A238381B9C74A90082EB20 /* DatabaseTests.swift in Sources */ = {isa = PBXBuildFile; fileRef = 56A238131B9C74A90082EB20 /* DatabaseTests.swift */; };
		56A238391B9C74A90082EB20 /* InMemoryDatabaseTests.swift in Sources */ = {isa = PBXBuildFile; fileRef = 56A238141B9C74A90082EB20 /* InMemoryDatabaseTests.swift */; };
		56A2383A1B9C74A90082EB20 /* InMemoryDatabaseTests.swift in Sources */ = {isa = PBXBuildFile; fileRef = 56A238141B9C74A90082EB20 /* InMemoryDatabaseTests.swift */; };
		56A2383B1B9C74A90082EB20 /* DatabaseErrorTests.swift in Sources */ = {isa = PBXBuildFile; fileRef = 56A238161B9C74A90082EB20 /* DatabaseErrorTests.swift */; };
		56A2383C1B9C74A90082EB20 /* DatabaseErrorTests.swift in Sources */ = {isa = PBXBuildFile; fileRef = 56A238161B9C74A90082EB20 /* DatabaseErrorTests.swift */; };
		56A2383D1B9C74A90082EB20 /* DatabaseValueTests.swift in Sources */ = {isa = PBXBuildFile; fileRef = 56A238181B9C74A90082EB20 /* DatabaseValueTests.swift */; };
		56A2383E1B9C74A90082EB20 /* DatabaseValueTests.swift in Sources */ = {isa = PBXBuildFile; fileRef = 56A238181B9C74A90082EB20 /* DatabaseValueTests.swift */; };
		56A2383F1B9C74A90082EB20 /* DatabaseValueConvertibleSubclassTests.swift in Sources */ = {isa = PBXBuildFile; fileRef = 56A2381A1B9C74A90082EB20 /* DatabaseValueConvertibleSubclassTests.swift */; };
		56A238401B9C74A90082EB20 /* DatabaseValueConvertibleSubclassTests.swift in Sources */ = {isa = PBXBuildFile; fileRef = 56A2381A1B9C74A90082EB20 /* DatabaseValueConvertibleSubclassTests.swift */; };
		56A238421B9C74A90082EB20 /* DatabaseValueConversionTests.swift in Sources */ = {isa = PBXBuildFile; fileRef = 56A2381B1B9C74A90082EB20 /* DatabaseValueConversionTests.swift */; };
		56A238431B9C74A90082EB20 /* RawRepresentableTests.swift in Sources */ = {isa = PBXBuildFile; fileRef = 56A2381C1B9C74A90082EB20 /* RawRepresentableTests.swift */; };
		56A238441B9C74A90082EB20 /* RawRepresentableTests.swift in Sources */ = {isa = PBXBuildFile; fileRef = 56A2381C1B9C74A90082EB20 /* RawRepresentableTests.swift */; };
		56A238451B9C74A90082EB20 /* DictionaryRowTests.swift in Sources */ = {isa = PBXBuildFile; fileRef = 56A2381E1B9C74A90082EB20 /* DictionaryRowTests.swift */; };
		56A238461B9C74A90082EB20 /* DictionaryRowTests.swift in Sources */ = {isa = PBXBuildFile; fileRef = 56A2381E1B9C74A90082EB20 /* DictionaryRowTests.swift */; };
		56A238471B9C74A90082EB20 /* DetachedRowTests.swift in Sources */ = {isa = PBXBuildFile; fileRef = 56A2381F1B9C74A90082EB20 /* DetachedRowTests.swift */; };
		56A238481B9C74A90082EB20 /* DetachedRowTests.swift in Sources */ = {isa = PBXBuildFile; fileRef = 56A2381F1B9C74A90082EB20 /* DetachedRowTests.swift */; };
		56A238491B9C74A90082EB20 /* SelectStatementTests.swift in Sources */ = {isa = PBXBuildFile; fileRef = 56A238211B9C74A90082EB20 /* SelectStatementTests.swift */; };
		56A2384A1B9C74A90082EB20 /* SelectStatementTests.swift in Sources */ = {isa = PBXBuildFile; fileRef = 56A238211B9C74A90082EB20 /* SelectStatementTests.swift */; };
		56A2384B1B9C74A90082EB20 /* UpdateStatementTests.swift in Sources */ = {isa = PBXBuildFile; fileRef = 56A238221B9C74A90082EB20 /* UpdateStatementTests.swift */; };
		56A2384C1B9C74A90082EB20 /* UpdateStatementTests.swift in Sources */ = {isa = PBXBuildFile; fileRef = 56A238221B9C74A90082EB20 /* UpdateStatementTests.swift */; };
		56A2384D1B9C74A90082EB20 /* DatabaseMigratorTests.swift in Sources */ = {isa = PBXBuildFile; fileRef = 56A238241B9C74A90082EB20 /* DatabaseMigratorTests.swift */; };
		56A2384E1B9C74A90082EB20 /* DatabaseMigratorTests.swift in Sources */ = {isa = PBXBuildFile; fileRef = 56A238241B9C74A90082EB20 /* DatabaseMigratorTests.swift */; };
		56A2384F1B9C74A90082EB20 /* MinimalPrimaryKeyRowIDTests.swift in Sources */ = {isa = PBXBuildFile; fileRef = 56A238261B9C74A90082EB20 /* MinimalPrimaryKeyRowIDTests.swift */; };
		56A238501B9C74A90082EB20 /* MinimalPrimaryKeyRowIDTests.swift in Sources */ = {isa = PBXBuildFile; fileRef = 56A238261B9C74A90082EB20 /* MinimalPrimaryKeyRowIDTests.swift */; };
		56A238511B9C74A90082EB20 /* MinimalPrimaryKeySingleTests.swift in Sources */ = {isa = PBXBuildFile; fileRef = 56A238271B9C74A90082EB20 /* MinimalPrimaryKeySingleTests.swift */; };
		56A238521B9C74A90082EB20 /* MinimalPrimaryKeySingleTests.swift in Sources */ = {isa = PBXBuildFile; fileRef = 56A238271B9C74A90082EB20 /* MinimalPrimaryKeySingleTests.swift */; };
		56A238531B9C74A90082EB20 /* PrimaryKeyMultipleTests.swift in Sources */ = {isa = PBXBuildFile; fileRef = 56A238281B9C74A90082EB20 /* PrimaryKeyMultipleTests.swift */; };
		56A238541B9C74A90082EB20 /* PrimaryKeyMultipleTests.swift in Sources */ = {isa = PBXBuildFile; fileRef = 56A238281B9C74A90082EB20 /* PrimaryKeyMultipleTests.swift */; };
		56A238551B9C74A90082EB20 /* PrimaryKeyNoneTests.swift in Sources */ = {isa = PBXBuildFile; fileRef = 56A238291B9C74A90082EB20 /* PrimaryKeyNoneTests.swift */; };
		56A238561B9C74A90082EB20 /* PrimaryKeyNoneTests.swift in Sources */ = {isa = PBXBuildFile; fileRef = 56A238291B9C74A90082EB20 /* PrimaryKeyNoneTests.swift */; };
		56A238571B9C74A90082EB20 /* PrimaryKeyRowIDTests.swift in Sources */ = {isa = PBXBuildFile; fileRef = 56A2382A1B9C74A90082EB20 /* PrimaryKeyRowIDTests.swift */; };
		56A238581B9C74A90082EB20 /* PrimaryKeyRowIDTests.swift in Sources */ = {isa = PBXBuildFile; fileRef = 56A2382A1B9C74A90082EB20 /* PrimaryKeyRowIDTests.swift */; };
		56A238591B9C74A90082EB20 /* PrimaryKeySingleTests.swift in Sources */ = {isa = PBXBuildFile; fileRef = 56A2382B1B9C74A90082EB20 /* PrimaryKeySingleTests.swift */; };
		56A2385A1B9C74A90082EB20 /* PrimaryKeySingleTests.swift in Sources */ = {isa = PBXBuildFile; fileRef = 56A2382B1B9C74A90082EB20 /* PrimaryKeySingleTests.swift */; };
		56A2385B1B9C74A90082EB20 /* PrimaryKeySingleWithReplaceConflictResolutionTests.swift in Sources */ = {isa = PBXBuildFile; fileRef = 56A2382C1B9C74A90082EB20 /* PrimaryKeySingleWithReplaceConflictResolutionTests.swift */; };
		56A2385C1B9C74A90082EB20 /* PrimaryKeySingleWithReplaceConflictResolutionTests.swift in Sources */ = {isa = PBXBuildFile; fileRef = 56A2382C1B9C74A90082EB20 /* PrimaryKeySingleWithReplaceConflictResolutionTests.swift */; };
		56A2385D1B9C74A90082EB20 /* RecordCopyTests.swift in Sources */ = {isa = PBXBuildFile; fileRef = 56A2382D1B9C74A90082EB20 /* RecordCopyTests.swift */; };
		56A2385E1B9C74A90082EB20 /* RecordCopyTests.swift in Sources */ = {isa = PBXBuildFile; fileRef = 56A2382D1B9C74A90082EB20 /* RecordCopyTests.swift */; };
		56A238611B9C74A90082EB20 /* RecordEditedTests.swift in Sources */ = {isa = PBXBuildFile; fileRef = 56A2382F1B9C74A90082EB20 /* RecordEditedTests.swift */; };
		56A238621B9C74A90082EB20 /* RecordEditedTests.swift in Sources */ = {isa = PBXBuildFile; fileRef = 56A2382F1B9C74A90082EB20 /* RecordEditedTests.swift */; };
		56A238631B9C74A90082EB20 /* RecordAwakeFromFetchTests.swift in Sources */ = {isa = PBXBuildFile; fileRef = 56A238301B9C74A90082EB20 /* RecordAwakeFromFetchTests.swift */; };
		56A238641B9C74A90082EB20 /* RecordAwakeFromFetchTests.swift in Sources */ = {isa = PBXBuildFile; fileRef = 56A238301B9C74A90082EB20 /* RecordAwakeFromFetchTests.swift */; };
		56A238651B9C74A90082EB20 /* RecordFetchTests.swift in Sources */ = {isa = PBXBuildFile; fileRef = 56A238311B9C74A90082EB20 /* RecordFetchTests.swift */; };
		56A238661B9C74A90082EB20 /* RecordFetchTests.swift in Sources */ = {isa = PBXBuildFile; fileRef = 56A238311B9C74A90082EB20 /* RecordFetchTests.swift */; };
		56A238671B9C74A90082EB20 /* RecordInitializersTests.swift in Sources */ = {isa = PBXBuildFile; fileRef = 56A238321B9C74A90082EB20 /* RecordInitializersTests.swift */; };
		56A238681B9C74A90082EB20 /* RecordInitializersTests.swift in Sources */ = {isa = PBXBuildFile; fileRef = 56A238321B9C74A90082EB20 /* RecordInitializersTests.swift */; };
		56A238691B9C74A90082EB20 /* RecordSubClassTests.swift in Sources */ = {isa = PBXBuildFile; fileRef = 56A238331B9C74A90082EB20 /* RecordSubClassTests.swift */; };
		56A2386A1B9C74A90082EB20 /* RecordSubClassTests.swift in Sources */ = {isa = PBXBuildFile; fileRef = 56A238331B9C74A90082EB20 /* RecordSubClassTests.swift */; };
		56A2387B1B9C75030082EB20 /* Configuration.swift in Sources */ = {isa = PBXBuildFile; fileRef = 56A238701B9C75030082EB20 /* Configuration.swift */; };
		56A2387C1B9C75030082EB20 /* Configuration.swift in Sources */ = {isa = PBXBuildFile; fileRef = 56A238701B9C75030082EB20 /* Configuration.swift */; };
		56A2387D1B9C75030082EB20 /* Database.swift in Sources */ = {isa = PBXBuildFile; fileRef = 56A238711B9C75030082EB20 /* Database.swift */; };
		56A2387E1B9C75030082EB20 /* Database.swift in Sources */ = {isa = PBXBuildFile; fileRef = 56A238711B9C75030082EB20 /* Database.swift */; };
		56A238811B9C75030082EB20 /* DatabaseError.swift in Sources */ = {isa = PBXBuildFile; fileRef = 56A238731B9C75030082EB20 /* DatabaseError.swift */; };
		56A238821B9C75030082EB20 /* DatabaseError.swift in Sources */ = {isa = PBXBuildFile; fileRef = 56A238731B9C75030082EB20 /* DatabaseError.swift */; };
		56A238831B9C75030082EB20 /* DatabaseQueue.swift in Sources */ = {isa = PBXBuildFile; fileRef = 56A238741B9C75030082EB20 /* DatabaseQueue.swift */; };
		56A238841B9C75030082EB20 /* DatabaseQueue.swift in Sources */ = {isa = PBXBuildFile; fileRef = 56A238741B9C75030082EB20 /* DatabaseQueue.swift */; };
		56A238851B9C75030082EB20 /* DatabaseValue.swift in Sources */ = {isa = PBXBuildFile; fileRef = 56A238751B9C75030082EB20 /* DatabaseValue.swift */; };
		56A238861B9C75030082EB20 /* DatabaseValue.swift in Sources */ = {isa = PBXBuildFile; fileRef = 56A238751B9C75030082EB20 /* DatabaseValue.swift */; };
		56A238871B9C75030082EB20 /* Row.swift in Sources */ = {isa = PBXBuildFile; fileRef = 56A238761B9C75030082EB20 /* Row.swift */; };
		56A238881B9C75030082EB20 /* Row.swift in Sources */ = {isa = PBXBuildFile; fileRef = 56A238761B9C75030082EB20 /* Row.swift */; };
		56A2388B1B9C75030082EB20 /* Statement.swift in Sources */ = {isa = PBXBuildFile; fileRef = 56A238781B9C75030082EB20 /* Statement.swift */; };
		56A2388C1B9C75030082EB20 /* Statement.swift in Sources */ = {isa = PBXBuildFile; fileRef = 56A238781B9C75030082EB20 /* Statement.swift */; };
		56A238931B9C750B0082EB20 /* DatabaseMigrator.swift in Sources */ = {isa = PBXBuildFile; fileRef = 56A238921B9C750B0082EB20 /* DatabaseMigrator.swift */; };
		56A238941B9C750B0082EB20 /* DatabaseMigrator.swift in Sources */ = {isa = PBXBuildFile; fileRef = 56A238921B9C750B0082EB20 /* DatabaseMigrator.swift */; };
		56A238A41B9C753B0082EB20 /* Record.swift in Sources */ = {isa = PBXBuildFile; fileRef = 56A238A11B9C753B0082EB20 /* Record.swift */; };
		56A238A51B9C753B0082EB20 /* Record.swift in Sources */ = {isa = PBXBuildFile; fileRef = 56A238A11B9C753B0082EB20 /* Record.swift */; };
		56A238B61B9CA2590082EB20 /* DatabaseTimestampTests.swift in Sources */ = {isa = PBXBuildFile; fileRef = 56A238B51B9CA2590082EB20 /* DatabaseTimestampTests.swift */; };
		56A238B71B9CA2590082EB20 /* DatabaseTimestampTests.swift in Sources */ = {isa = PBXBuildFile; fileRef = 56A238B51B9CA2590082EB20 /* DatabaseTimestampTests.swift */; };
		56A4CDB01D4234B200B1A9B9 /* SQLExpressionLiteralTests.swift in Sources */ = {isa = PBXBuildFile; fileRef = 56A4CDAF1D4234B200B1A9B9 /* SQLExpressionLiteralTests.swift */; };
		56A4CDB11D4234B200B1A9B9 /* SQLExpressionLiteralTests.swift in Sources */ = {isa = PBXBuildFile; fileRef = 56A4CDAF1D4234B200B1A9B9 /* SQLExpressionLiteralTests.swift */; };
		56A4CDB21D4234B200B1A9B9 /* SQLExpressionLiteralTests.swift in Sources */ = {isa = PBXBuildFile; fileRef = 56A4CDAF1D4234B200B1A9B9 /* SQLExpressionLiteralTests.swift */; };
		56A4CDB31D4234B200B1A9B9 /* SQLExpressionLiteralTests.swift in Sources */ = {isa = PBXBuildFile; fileRef = 56A4CDAF1D4234B200B1A9B9 /* SQLExpressionLiteralTests.swift */; };
		56A4CDB41D4234B200B1A9B9 /* SQLExpressionLiteralTests.swift in Sources */ = {isa = PBXBuildFile; fileRef = 56A4CDAF1D4234B200B1A9B9 /* SQLExpressionLiteralTests.swift */; };
		56A4CDB51D4234B200B1A9B9 /* SQLExpressionLiteralTests.swift in Sources */ = {isa = PBXBuildFile; fileRef = 56A4CDAF1D4234B200B1A9B9 /* SQLExpressionLiteralTests.swift */; };
		56A4CDB61D4234B200B1A9B9 /* SQLExpressionLiteralTests.swift in Sources */ = {isa = PBXBuildFile; fileRef = 56A4CDAF1D4234B200B1A9B9 /* SQLExpressionLiteralTests.swift */; };
		56A4CDB71D4234B200B1A9B9 /* SQLExpressionLiteralTests.swift in Sources */ = {isa = PBXBuildFile; fileRef = 56A4CDAF1D4234B200B1A9B9 /* SQLExpressionLiteralTests.swift */; };
		56A5E4091BA2BCF900707640 /* RecordWithColumnNameManglingTests.swift in Sources */ = {isa = PBXBuildFile; fileRef = 56A5E4081BA2BCF900707640 /* RecordWithColumnNameManglingTests.swift */; };
		56A5E40A1BA2BCF900707640 /* RecordWithColumnNameManglingTests.swift in Sources */ = {isa = PBXBuildFile; fileRef = 56A5E4081BA2BCF900707640 /* RecordWithColumnNameManglingTests.swift */; };
		56A8C2301D1914540096E9D4 /* UUID.swift in Sources */ = {isa = PBXBuildFile; fileRef = 56A8C22F1D1914540096E9D4 /* UUID.swift */; };
		56A8C2311D1914540096E9D4 /* UUID.swift in Sources */ = {isa = PBXBuildFile; fileRef = 56A8C22F1D1914540096E9D4 /* UUID.swift */; };
		56A8C2321D1914540096E9D4 /* UUID.swift in Sources */ = {isa = PBXBuildFile; fileRef = 56A8C22F1D1914540096E9D4 /* UUID.swift */; };
		56A8C2331D1914540096E9D4 /* UUID.swift in Sources */ = {isa = PBXBuildFile; fileRef = 56A8C22F1D1914540096E9D4 /* UUID.swift */; };
		56A8C2341D1914540096E9D4 /* UUID.swift in Sources */ = {isa = PBXBuildFile; fileRef = 56A8C22F1D1914540096E9D4 /* UUID.swift */; };
		56A8C2351D1914540096E9D4 /* UUID.swift in Sources */ = {isa = PBXBuildFile; fileRef = 56A8C22F1D1914540096E9D4 /* UUID.swift */; };
		56A8C23F1D1918ED0096E9D4 /* NSUUIDTests.swift in Sources */ = {isa = PBXBuildFile; fileRef = 56A8C2361D1914790096E9D4 /* NSUUIDTests.swift */; };
		56A8C2401D1918ED0096E9D4 /* UUIDTests.swift in Sources */ = {isa = PBXBuildFile; fileRef = 56A8C21E1D1914110096E9D4 /* UUIDTests.swift */; };
		56A8C2411D1918EE0096E9D4 /* NSUUIDTests.swift in Sources */ = {isa = PBXBuildFile; fileRef = 56A8C2361D1914790096E9D4 /* NSUUIDTests.swift */; };
		56A8C2421D1918EE0096E9D4 /* UUIDTests.swift in Sources */ = {isa = PBXBuildFile; fileRef = 56A8C21E1D1914110096E9D4 /* UUIDTests.swift */; };
		56A8C2431D1918EE0096E9D4 /* NSUUIDTests.swift in Sources */ = {isa = PBXBuildFile; fileRef = 56A8C2361D1914790096E9D4 /* NSUUIDTests.swift */; };
		56A8C2441D1918EE0096E9D4 /* UUIDTests.swift in Sources */ = {isa = PBXBuildFile; fileRef = 56A8C21E1D1914110096E9D4 /* UUIDTests.swift */; };
		56A8C2451D1918EF0096E9D4 /* NSUUIDTests.swift in Sources */ = {isa = PBXBuildFile; fileRef = 56A8C2361D1914790096E9D4 /* NSUUIDTests.swift */; };
		56A8C2461D1918EF0096E9D4 /* UUIDTests.swift in Sources */ = {isa = PBXBuildFile; fileRef = 56A8C21E1D1914110096E9D4 /* UUIDTests.swift */; };
		56A8C2471D1918F00096E9D4 /* NSUUIDTests.swift in Sources */ = {isa = PBXBuildFile; fileRef = 56A8C2361D1914790096E9D4 /* NSUUIDTests.swift */; };
		56A8C2481D1918F00096E9D4 /* UUIDTests.swift in Sources */ = {isa = PBXBuildFile; fileRef = 56A8C21E1D1914110096E9D4 /* UUIDTests.swift */; };
		56A8C2491D1918F10096E9D4 /* NSUUIDTests.swift in Sources */ = {isa = PBXBuildFile; fileRef = 56A8C2361D1914790096E9D4 /* NSUUIDTests.swift */; };
		56A8C24A1D1918F10096E9D4 /* UUIDTests.swift in Sources */ = {isa = PBXBuildFile; fileRef = 56A8C21E1D1914110096E9D4 /* UUIDTests.swift */; };
		56A8C24B1D1918F10096E9D4 /* NSUUIDTests.swift in Sources */ = {isa = PBXBuildFile; fileRef = 56A8C2361D1914790096E9D4 /* NSUUIDTests.swift */; };
		56A8C24C1D1918F10096E9D4 /* UUIDTests.swift in Sources */ = {isa = PBXBuildFile; fileRef = 56A8C21E1D1914110096E9D4 /* UUIDTests.swift */; };
		56A8C24D1D1918F30096E9D4 /* NSUUIDTests.swift in Sources */ = {isa = PBXBuildFile; fileRef = 56A8C2361D1914790096E9D4 /* NSUUIDTests.swift */; };
		56A8C24E1D1918F30096E9D4 /* UUIDTests.swift in Sources */ = {isa = PBXBuildFile; fileRef = 56A8C21E1D1914110096E9D4 /* UUIDTests.swift */; };
		56AF746B1D41FB9C005E9FF3 /* DatabaseValueConvertibleEscapingTests.swift in Sources */ = {isa = PBXBuildFile; fileRef = 56AF746A1D41FB9C005E9FF3 /* DatabaseValueConvertibleEscapingTests.swift */; };
		56AF746C1D41FB9C005E9FF3 /* DatabaseValueConvertibleEscapingTests.swift in Sources */ = {isa = PBXBuildFile; fileRef = 56AF746A1D41FB9C005E9FF3 /* DatabaseValueConvertibleEscapingTests.swift */; };
		56AF746D1D41FB9C005E9FF3 /* DatabaseValueConvertibleEscapingTests.swift in Sources */ = {isa = PBXBuildFile; fileRef = 56AF746A1D41FB9C005E9FF3 /* DatabaseValueConvertibleEscapingTests.swift */; };
		56AF746E1D41FB9C005E9FF3 /* DatabaseValueConvertibleEscapingTests.swift in Sources */ = {isa = PBXBuildFile; fileRef = 56AF746A1D41FB9C005E9FF3 /* DatabaseValueConvertibleEscapingTests.swift */; };
		56AF746F1D41FB9C005E9FF3 /* DatabaseValueConvertibleEscapingTests.swift in Sources */ = {isa = PBXBuildFile; fileRef = 56AF746A1D41FB9C005E9FF3 /* DatabaseValueConvertibleEscapingTests.swift */; };
		56AF74701D41FB9C005E9FF3 /* DatabaseValueConvertibleEscapingTests.swift in Sources */ = {isa = PBXBuildFile; fileRef = 56AF746A1D41FB9C005E9FF3 /* DatabaseValueConvertibleEscapingTests.swift */; };
		56AF74711D41FB9C005E9FF3 /* DatabaseValueConvertibleEscapingTests.swift in Sources */ = {isa = PBXBuildFile; fileRef = 56AF746A1D41FB9C005E9FF3 /* DatabaseValueConvertibleEscapingTests.swift */; };
		56AF74721D41FB9C005E9FF3 /* DatabaseValueConvertibleEscapingTests.swift in Sources */ = {isa = PBXBuildFile; fileRef = 56AF746A1D41FB9C005E9FF3 /* DatabaseValueConvertibleEscapingTests.swift */; };
		56AFC97A1CB1A41E00F48B96 /* libsqlcipher.a in Frameworks */ = {isa = PBXBuildFile; fileRef = 560FC5561CB004AD0014AA8E /* libsqlcipher.a */; };
		56AFC9F11CB1A8BB00F48B96 /* QueryInterfaceRequest.swift in Sources */ = {isa = PBXBuildFile; fileRef = 56300B6F1C53F592005A543B /* QueryInterfaceRequest.swift */; };
		56AFC9F21CB1A8BB00F48B96 /* SQLCollation.swift in Sources */ = {isa = PBXBuildFile; fileRef = 5605F1891C6B1A8700235C62 /* SQLCollation.swift */; };
		56AFC9F31CB1A8BB00F48B96 /* Database.swift in Sources */ = {isa = PBXBuildFile; fileRef = 56A238711B9C75030082EB20 /* Database.swift */; };
		56AFC9F41CB1A8BB00F48B96 /* CGFloat.swift in Sources */ = {isa = PBXBuildFile; fileRef = 5605F1491C672E4000235C62 /* CGFloat.swift */; };
		56AFC9F51CB1A8BB00F48B96 /* Date.swift in Sources */ = {isa = PBXBuildFile; fileRef = 5605F14F1C672E4000235C62 /* Date.swift */; };
		56AFC9F61CB1A8BB00F48B96 /* SQLFunction.swift in Sources */ = {isa = PBXBuildFile; fileRef = 5605F18A1C6B1A8700235C62 /* SQLFunction.swift */; };
		56AFC9F71CB1A8BB00F48B96 /* RawRepresentable.swift in Sources */ = {isa = PBXBuildFile; fileRef = 5605F1571C672E4000235C62 /* RawRepresentable.swift */; };
		56AFC9F81CB1A8BB00F48B96 /* Utils.swift in Sources */ = {isa = PBXBuildFile; fileRef = 563445041C4A7FD7003D3DC6 /* Utils.swift */; };
		56AFC9F91CB1A8BB00F48B96 /* DatabaseWriter.swift in Sources */ = {isa = PBXBuildFile; fileRef = 563363C31C942C37000BE133 /* DatabaseWriter.swift */; };
		56AFC9FA1CB1A8BB00F48B96 /* DatabaseStore.swift in Sources */ = {isa = PBXBuildFile; fileRef = 563363D71C95787F000BE133 /* DatabaseStore.swift */; };
		56AFC9FB1CB1A8BB00F48B96 /* SerializedDatabase.swift in Sources */ = {isa = PBXBuildFile; fileRef = 560A37A61C8FF6E500949E71 /* SerializedDatabase.swift */; };
		56AFC9FC1CB1A8BB00F48B96 /* DatabaseMigrator.swift in Sources */ = {isa = PBXBuildFile; fileRef = 56A238921B9C750B0082EB20 /* DatabaseMigrator.swift */; };
		56AFC9FD1CB1A8BB00F48B96 /* NSString.swift in Sources */ = {isa = PBXBuildFile; fileRef = 5605F1521C672E4000235C62 /* NSString.swift */; };
		56AFC9FE1CB1A8BB00F48B96 /* Row+Foundation.swift in Sources */ = {isa = PBXBuildFile; fileRef = 5605F1541C672E4000235C62 /* Row+Foundation.swift */; };
		56AFC9FF1CB1A8BB00F48B96 /* DatabaseValueConvertible.swift in Sources */ = {isa = PBXBuildFile; fileRef = 560D923E1C672C3E00F4F92B /* DatabaseValueConvertible.swift */; };
		56AFCA001CB1A8BB00F48B96 /* Record.swift in Sources */ = {isa = PBXBuildFile; fileRef = 56A238A11B9C753B0082EB20 /* Record.swift */; };
		56AFCA011CB1A8BB00F48B96 /* SQLOperator.swift in Sources */ = {isa = PBXBuildFile; fileRef = 5605F18B1C6B1A8700235C62 /* SQLOperator.swift */; };
		56AFCA021CB1A8BB00F48B96 /* StatementArguments+Foundation.swift in Sources */ = {isa = PBXBuildFile; fileRef = 5605F1551C672E4000235C62 /* StatementArguments+Foundation.swift */; };
		56AFCA031CB1A8BB00F48B96 /* TableMapping.swift in Sources */ = {isa = PBXBuildFile; fileRef = 560D92461C672C4B00F4F92B /* TableMapping.swift */; };
		56AFCA041CB1A8BB00F48B96 /* DatabaseCoder.swift in Sources */ = {isa = PBXBuildFile; fileRef = 5605F14B1C672E4000235C62 /* DatabaseCoder.swift */; };
		56AFCA051CB1A8BB00F48B96 /* NSURL.swift in Sources */ = {isa = PBXBuildFile; fileRef = 5605F1531C672E4000235C62 /* NSURL.swift */; };
		56AFCA061CB1A8BB00F48B96 /* Configuration.swift in Sources */ = {isa = PBXBuildFile; fileRef = 56A238701B9C75030082EB20 /* Configuration.swift */; };
		56AFCA071CB1A8BB00F48B96 /* DatabasePool.swift in Sources */ = {isa = PBXBuildFile; fileRef = 560A37A31C8F625000949E71 /* DatabasePool.swift */; };
		56AFCA081CB1A8BB00F48B96 /* Statement.swift in Sources */ = {isa = PBXBuildFile; fileRef = 56A238781B9C75030082EB20 /* Statement.swift */; };
		56AFCA091CB1A8BB00F48B96 /* SQLSelectQuery.swift in Sources */ = {isa = PBXBuildFile; fileRef = 5605F18C1C6B1A8700235C62 /* SQLSelectQuery.swift */; };
		56AFCA0A1CB1A8BB00F48B96 /* Migration.swift in Sources */ = {isa = PBXBuildFile; fileRef = 56B7F4391BEB42D500E39BBF /* Migration.swift */; };
		56AFCA0B1CB1A8BB00F48B96 /* Row.swift in Sources */ = {isa = PBXBuildFile; fileRef = 56A238761B9C75030082EB20 /* Row.swift */; };
		56AFCA0C1CB1A8BB00F48B96 /* DatabaseSchemaCache.swift in Sources */ = {isa = PBXBuildFile; fileRef = 5695311E1C907A8C00CF1A2B /* DatabaseSchemaCache.swift */; };
		56AFCA0D1CB1A8BB00F48B96 /* DatabaseDateComponents.swift in Sources */ = {isa = PBXBuildFile; fileRef = 5605F14C1C672E4000235C62 /* DatabaseDateComponents.swift */; };
		56AFCA0E1CB1A8BB00F48B96 /* DatabaseReader.swift in Sources */ = {isa = PBXBuildFile; fileRef = 563363BF1C942C04000BE133 /* DatabaseReader.swift */; };
		56AFCA0F1CB1A8BB00F48B96 /* NSNull.swift in Sources */ = {isa = PBXBuildFile; fileRef = 5605F1501C672E4000235C62 /* NSNull.swift */; };
		56AFCA101CB1A8BB00F48B96 /* DatabaseQueue.swift in Sources */ = {isa = PBXBuildFile; fileRef = 56A238741B9C75030082EB20 /* DatabaseQueue.swift */; };
		56AFCA111CB1A8BB00F48B96 /* DatabaseError.swift in Sources */ = {isa = PBXBuildFile; fileRef = 56A238731B9C75030082EB20 /* DatabaseError.swift */; };
		56AFCA121CB1A8BB00F48B96 /* NSNumber.swift in Sources */ = {isa = PBXBuildFile; fileRef = 5605F1511C672E4000235C62 /* NSNumber.swift */; };
		56AFCA131CB1A8BB00F48B96 /* DatabaseValue+Foundation.swift in Sources */ = {isa = PBXBuildFile; fileRef = 5605F14D1C672E4000235C62 /* DatabaseValue+Foundation.swift */; };
		56AFCA141CB1A8BB00F48B96 /* StandardLibrary.swift in Sources */ = {isa = PBXBuildFile; fileRef = 5605F1581C672E4000235C62 /* StandardLibrary.swift */; };
		56AFCA151CB1A8BB00F48B96 /* Persistable.swift in Sources */ = {isa = PBXBuildFile; fileRef = 560D92441C672C4B00F4F92B /* Persistable.swift */; };
		56AFCA161CB1A8BB00F48B96 /* StatementColumnConvertible.swift in Sources */ = {isa = PBXBuildFile; fileRef = 560D923F1C672C3E00F4F92B /* StatementColumnConvertible.swift */; };
		56AFCA171CB1A8BB00F48B96 /* RowConvertible.swift in Sources */ = {isa = PBXBuildFile; fileRef = 560D92451C672C4B00F4F92B /* RowConvertible.swift */; };
		56AFCA181CB1A8BB00F48B96 /* FetchedRecordsController.swift in Sources */ = {isa = PBXBuildFile; fileRef = 31A7787C1C6A4DD600F507F6 /* FetchedRecordsController.swift */; };
		56AFCA191CB1A8BB00F48B96 /* DatabaseValue.swift in Sources */ = {isa = PBXBuildFile; fileRef = 56A238751B9C75030082EB20 /* DatabaseValue.swift */; };
		56AFCA271CB1A97600F48B96 /* libsqlcipher.a in Frameworks */ = {isa = PBXBuildFile; fileRef = 560FC5561CB004AD0014AA8E /* libsqlcipher.a */; };
		56AFCA281CB1A98D00F48B96 /* sqlite3.h in Headers */ = {isa = PBXBuildFile; fileRef = 568BE5191CB035A900270F93 /* sqlite3.h */; settings = {ATTRIBUTES = (Public, ); }; };
		56AFCA291CB1A98D00F48B96 /* GRDBCipher.h in Headers */ = {isa = PBXBuildFile; fileRef = 568E1CB81CB03847008D97A6 /* GRDBCipher.h */; settings = {ATTRIBUTES = (Public, ); }; };
		56AFCA2A1CB1A98D00F48B96 /* GRDBCipher-Bridging.h in Headers */ = {isa = PBXBuildFile; fileRef = 568E1CB71CB03847008D97A6 /* GRDBCipher-Bridging.h */; settings = {ATTRIBUTES = (Public, ); }; };
		56AFCA301CB1AA9900F48B96 /* Record+QueryInterfaceRequestTests.swift in Sources */ = {isa = PBXBuildFile; fileRef = 56300B841C54DC95005A543B /* Record+QueryInterfaceRequestTests.swift */; };
		56AFCA311CB1AA9900F48B96 /* PrimaryKeyNoneTests.swift in Sources */ = {isa = PBXBuildFile; fileRef = 56A238291B9C74A90082EB20 /* PrimaryKeyNoneTests.swift */; };
		56AFCA321CB1AA9900F48B96 /* DatabaseQueueConcurrencyTests.swift in Sources */ = {isa = PBXBuildFile; fileRef = 563363BC1C93FD5E000BE133 /* DatabaseQueueConcurrencyTests.swift */; };
		56AFCA331CB1AA9900F48B96 /* MinimalPrimaryKeyRowIDTests.swift in Sources */ = {isa = PBXBuildFile; fileRef = 56A238261B9C74A90082EB20 /* MinimalPrimaryKeyRowIDTests.swift */; };
		56AFCA341CB1AA9900F48B96 /* DictionaryRowTests.swift in Sources */ = {isa = PBXBuildFile; fileRef = 56A2381E1B9C74A90082EB20 /* DictionaryRowTests.swift */; };
		56AFCA351CB1AA9900F48B96 /* DatabaseCoderTests.swift in Sources */ = {isa = PBXBuildFile; fileRef = 56B7F4361BE4C11200E39BBF /* DatabaseCoderTests.swift */; };
		56AFCA361CB1AA9900F48B96 /* CollationTests.swift in Sources */ = {isa = PBXBuildFile; fileRef = 564A50C61BFF4B7F00B3A3A2 /* CollationTests.swift */; };
		56AFCA371CB1AA9900F48B96 /* StatementColumnConvertibleFetchTests.swift in Sources */ = {isa = PBXBuildFile; fileRef = 56E8CE0F1BB4FE5B00828BEC /* StatementColumnConvertibleFetchTests.swift */; };
		56AFCA381CB1AA9900F48B96 /* SQLSupportTests.swift in Sources */ = {isa = PBXBuildFile; fileRef = 56300B671C53D25E005A543B /* SQLSupportTests.swift */; };
		56AFCA391CB1AA9900F48B96 /* SelectStatementTests.swift in Sources */ = {isa = PBXBuildFile; fileRef = 56A238211B9C74A90082EB20 /* SelectStatementTests.swift */; };
		56AFCA3A1CB1AA9900F48B96 /* UpdateStatementTests.swift in Sources */ = {isa = PBXBuildFile; fileRef = 56A238221B9C74A90082EB20 /* UpdateStatementTests.swift */; };
		56AFCA3B1CB1AA9900F48B96 /* DatabaseMigratorTests.swift in Sources */ = {isa = PBXBuildFile; fileRef = 56A238241B9C74A90082EB20 /* DatabaseMigratorTests.swift */; };
		56AFCA3D1CB1AA9900F48B96 /* RecordAwakeFromFetchTests.swift in Sources */ = {isa = PBXBuildFile; fileRef = 56A238301B9C74A90082EB20 /* RecordAwakeFromFetchTests.swift */; };
		56AFCA3E1CB1AA9900F48B96 /* DatabasePoolCollationTests.swift in Sources */ = {isa = PBXBuildFile; fileRef = 569531331C919DF200CF1A2B /* DatabasePoolCollationTests.swift */; };
		56AFCA3F1CB1AA9900F48B96 /* PrimaryKeySingleTests.swift in Sources */ = {isa = PBXBuildFile; fileRef = 56A2382B1B9C74A90082EB20 /* PrimaryKeySingleTests.swift */; };
		56AFCA401CB1AA9900F48B96 /* RecordFetchTests.swift in Sources */ = {isa = PBXBuildFile; fileRef = 56A238311B9C74A90082EB20 /* RecordFetchTests.swift */; };
		56AFCA411CB1AA9900F48B96 /* StatementColumnConvertibleTests.swift in Sources */ = {isa = PBXBuildFile; fileRef = 56EE573C1BB317B7007A6A95 /* StatementColumnConvertibleTests.swift */; };
		56AFCA421CB1AA9900F48B96 /* DatabasePoolFunctionTests.swift in Sources */ = {isa = PBXBuildFile; fileRef = 569531361C919DF700CF1A2B /* DatabasePoolFunctionTests.swift */; };
		56AFCA441CB1AA9900F48B96 /* DetachedRowTests.swift in Sources */ = {isa = PBXBuildFile; fileRef = 56A2381F1B9C74A90082EB20 /* DetachedRowTests.swift */; };
		56AFCA451CB1AA9900F48B96 /* DatabaseQueueSchemaCacheTests.swift in Sources */ = {isa = PBXBuildFile; fileRef = 569531231C90878D00CF1A2B /* DatabaseQueueSchemaCacheTests.swift */; };
		56AFCA461CB1AA9900F48B96 /* PrimaryKeyMultipleTests.swift in Sources */ = {isa = PBXBuildFile; fileRef = 56A238281B9C74A90082EB20 /* PrimaryKeyMultipleTests.swift */; };
		56AFCA471CB1AA9900F48B96 /* MetalRowTests.swift in Sources */ = {isa = PBXBuildFile; fileRef = 56FDECE11BB32DFD009AD709 /* MetalRowTests.swift */; };
		56AFCA491CB1AA9900F48B96 /* StatementArgumentsTests.swift in Sources */ = {isa = PBXBuildFile; fileRef = 56DE7B101C3D93ED00861EB8 /* StatementArgumentsTests.swift */; };
		56AFCA4A1CB1AA9900F48B96 /* RecordInitializersTests.swift in Sources */ = {isa = PBXBuildFile; fileRef = 56A238321B9C74A90082EB20 /* RecordInitializersTests.swift */; };
		56AFCA4B1CB1AA9900F48B96 /* MutablePersistableTests.swift in Sources */ = {isa = PBXBuildFile; fileRef = 563363A91C933FF8000BE133 /* MutablePersistableTests.swift */; };
		56AFCA4C1CB1AA9900F48B96 /* RowConvertible+QueryInterfaceRequestTests.swift in Sources */ = {isa = PBXBuildFile; fileRef = 56300B601C53C42C005A543B /* RowConvertible+QueryInterfaceRequestTests.swift */; };
		56AFCA4D1CB1AA9900F48B96 /* DatabasePoolReadOnlyTests.swift in Sources */ = {isa = PBXBuildFile; fileRef = 56EA869D1C932597002BB4DF /* DatabasePoolReadOnlyTests.swift */; };
		56AFCA4E1CB1AA9900F48B96 /* DatabasePoolFileAttributesTests.swift in Sources */ = {isa = PBXBuildFile; fileRef = 563363DE1C959295000BE133 /* DatabasePoolFileAttributesTests.swift */; };
		56AFCA4F1CB1AA9900F48B96 /* DataMemoryTests.swift in Sources */ = {isa = PBXBuildFile; fileRef = 56EB0AB11BCD787300A3DC55 /* DataMemoryTests.swift */; };
		56AFCA501CB1AA9900F48B96 /* RecordCopyTests.swift in Sources */ = {isa = PBXBuildFile; fileRef = 56A2382D1B9C74A90082EB20 /* RecordCopyTests.swift */; };
		56AFCA511CB1AA9900F48B96 /* ManagedDataControllerTests.swift in Sources */ = {isa = PBXBuildFile; fileRef = 56FC78651BBAEB8C00CA1285 /* ManagedDataControllerTests.swift */; };
		56AFCA521CB1AA9900F48B96 /* PersistableTests.swift in Sources */ = {isa = PBXBuildFile; fileRef = 563363AA1C933FF8000BE133 /* PersistableTests.swift */; };
		56AFCA531CB1AA9900F48B96 /* DatabaseValueConversionTests.swift in Sources */ = {isa = PBXBuildFile; fileRef = 56A2381B1B9C74A90082EB20 /* DatabaseValueConversionTests.swift */; };
		56AFCA541CB1AA9900F48B96 /* MappingTests.swift in Sources */ = {isa = PBXBuildFile; fileRef = 56FC78641BBAEB8C00CA1285 /* MappingTests.swift */; };
		56AFCA551CB1AA9900F48B96 /* RawRepresentableTests.swift in Sources */ = {isa = PBXBuildFile; fileRef = 56A2381C1B9C74A90082EB20 /* RawRepresentableTests.swift */; };
		56AFCA561CB1AA9900F48B96 /* DatabasePoolConcurrencyTests.swift in Sources */ = {isa = PBXBuildFile; fileRef = 560A37AA1C90085D00949E71 /* DatabasePoolConcurrencyTests.swift */; };
		56AFCA571CB1AA9900F48B96 /* TransactionObserverTests.swift in Sources */ = {isa = PBXBuildFile; fileRef = 5607EFD21BB8254800605DE3 /* TransactionObserverTests.swift */; };
		56AFCA581CB1AA9900F48B96 /* Row+FoundationTests.swift in Sources */ = {isa = PBXBuildFile; fileRef = 565D5D701BBC694D00DC9BD4 /* Row+FoundationTests.swift */; };
		56AFCA5A1CB1AA9900F48B96 /* RecordSubClassTests.swift in Sources */ = {isa = PBXBuildFile; fileRef = 56A238331B9C74A90082EB20 /* RecordSubClassTests.swift */; };
		56AFCA5B1CB1AA9900F48B96 /* DatabaseValueTests.swift in Sources */ = {isa = PBXBuildFile; fileRef = 56A238181B9C74A90082EB20 /* DatabaseValueTests.swift */; };
		56AFCA5C1CB1AA9900F48B96 /* ReadOnlyDatabaseTests.swift in Sources */ = {isa = PBXBuildFile; fileRef = 567156151CB142AA007DC145 /* ReadOnlyDatabaseTests.swift */; };
		56AFCA5D1CB1AA9900F48B96 /* DatabaseReaderTests.swift in Sources */ = {isa = PBXBuildFile; fileRef = 56EA86931C91DFE7002BB4DF /* DatabaseReaderTests.swift */; };
		56AFCA5E1CB1AA9900F48B96 /* RowConvertibleTests.swift in Sources */ = {isa = PBXBuildFile; fileRef = 565B0FEE1BBC7D980098DE03 /* RowConvertibleTests.swift */; };
		56AFCA5F1CB1AA9900F48B96 /* DatabaseValueConvertibleFetchTests.swift in Sources */ = {isa = PBXBuildFile; fileRef = 56E8CE0C1BB4FA5600828BEC /* DatabaseValueConvertibleFetchTests.swift */; };
		56AFCA601CB1AA9900F48B96 /* PrimaryKeyRowIDTests.swift in Sources */ = {isa = PBXBuildFile; fileRef = 56A2382A1B9C74A90082EB20 /* PrimaryKeyRowIDTests.swift */; };
		56AFCA611CB1AA9900F48B96 /* RecordEditedTests.swift in Sources */ = {isa = PBXBuildFile; fileRef = 56A2382F1B9C74A90082EB20 /* RecordEditedTests.swift */; };
		56AFCA621CB1AA9900F48B96 /* DatabasePoolSchemaCacheTests.swift in Sources */ = {isa = PBXBuildFile; fileRef = 569531281C908A5B00CF1A2B /* DatabasePoolSchemaCacheTests.swift */; };
		56AFCA631CB1AA9900F48B96 /* PrimaryKeySingleWithReplaceConflictResolutionTests.swift in Sources */ = {isa = PBXBuildFile; fileRef = 56A2382C1B9C74A90082EB20 /* PrimaryKeySingleWithReplaceConflictResolutionTests.swift */; };
		56AFCA641CB1AA9900F48B96 /* DatabaseValueConvertibleSubclassTests.swift in Sources */ = {isa = PBXBuildFile; fileRef = 56A2381A1B9C74A90082EB20 /* DatabaseValueConvertibleSubclassTests.swift */; };
		56AFCA651CB1AA9900F48B96 /* DatabaseErrorTests.swift in Sources */ = {isa = PBXBuildFile; fileRef = 56A238161B9C74A90082EB20 /* DatabaseErrorTests.swift */; };
		56AFCA661CB1AA9900F48B96 /* DatabaseQueueReleaseMemoryTests.swift in Sources */ = {isa = PBXBuildFile; fileRef = 563363D41C94484E000BE133 /* DatabaseQueueReleaseMemoryTests.swift */; };
		56AFCA671CB1AA9900F48B96 /* DatabasePoolReleaseMemoryTests.swift in Sources */ = {isa = PBXBuildFile; fileRef = 563363CF1C943D13000BE133 /* DatabasePoolReleaseMemoryTests.swift */; };
		56AFCA681CB1AA9900F48B96 /* MinimalPrimaryKeySingleTests.swift in Sources */ = {isa = PBXBuildFile; fileRef = 56A238271B9C74A90082EB20 /* MinimalPrimaryKeySingleTests.swift */; };
		56AFCA691CB1AA9900F48B96 /* DatabaseQueueFileAttributesTests.swift in Sources */ = {isa = PBXBuildFile; fileRef = 563363DB1C95891E000BE133 /* DatabaseQueueFileAttributesTests.swift */; };
		56AFCA6B1CB1AA9900F48B96 /* DatabaseTimestampTests.swift in Sources */ = {isa = PBXBuildFile; fileRef = 56A238B51B9CA2590082EB20 /* DatabaseTimestampTests.swift */; };
		56AFCA6C1CB1AA9900F48B96 /* StatementArguments+FoundationTests.swift in Sources */ = {isa = PBXBuildFile; fileRef = 565D5D731BBC70AE00DC9BD4 /* StatementArguments+FoundationTests.swift */; };
		56AFCA6D1CB1AA9900F48B96 /* TableMapping+QueryInterfaceRequestTests.swift in Sources */ = {isa = PBXBuildFile; fileRef = 56300B6A1C53D3E8005A543B /* TableMapping+QueryInterfaceRequestTests.swift */; };
		56AFCA6E1CB1AA9900F48B96 /* NSDateTests.swift in Sources */ = {isa = PBXBuildFile; fileRef = 56F0B98E1B6001C600A2F135 /* NSDateTests.swift */; };
		56AFCA6F1CB1AA9900F48B96 /* DatabaseTests.swift in Sources */ = {isa = PBXBuildFile; fileRef = 56A238131B9C74A90082EB20 /* DatabaseTests.swift */; };
		56AFCA701CB1AA9900F48B96 /* QueryInterfaceRequestTests.swift in Sources */ = {isa = PBXBuildFile; fileRef = 56300B5D1C53C38F005A543B /* QueryInterfaceRequestTests.swift */; };
		56AFCA721CB1AA9900F48B96 /* FunctionTests.swift in Sources */ = {isa = PBXBuildFile; fileRef = 560C97C61BFD0B8400BF8471 /* FunctionTests.swift */; };
		56AFCA731CB1AA9900F48B96 /* InMemoryDatabaseTests.swift in Sources */ = {isa = PBXBuildFile; fileRef = 56A238141B9C74A90082EB20 /* InMemoryDatabaseTests.swift */; };
		56AFCA741CB1AA9900F48B96 /* RecordWithColumnNameManglingTests.swift in Sources */ = {isa = PBXBuildFile; fileRef = 56A5E4081BA2BCF900707640 /* RecordWithColumnNameManglingTests.swift */; };
		56AFCA751CB1AA9900F48B96 /* CGFloatTests.swift in Sources */ = {isa = PBXBuildFile; fileRef = 56B7F4291BE14A1900E39BBF /* CGFloatTests.swift */; };
		56AFCA761CB1AA9900F48B96 /* StatementInformationTests.swift in Sources */ = {isa = PBXBuildFile; fileRef = 5605F1861C69111300235C62 /* StatementInformationTests.swift */; };
		56AFCA771CB1AA9900F48B96 /* GRDBTestCase.swift in Sources */ = {isa = PBXBuildFile; fileRef = 5623E0901B4AFACC00B20B7F /* GRDBTestCase.swift */; };
		56AFCA831CB1AAC900F48B96 /* GRDBCipher.framework in Frameworks */ = {isa = PBXBuildFile; fileRef = 56AFCA231CB1A8BB00F48B96 /* GRDBCipher.framework */; };
		56AFCA891CB1ABC800F48B96 /* Record+QueryInterfaceRequestTests.swift in Sources */ = {isa = PBXBuildFile; fileRef = 56300B841C54DC95005A543B /* Record+QueryInterfaceRequestTests.swift */; };
		56AFCA8A1CB1ABC800F48B96 /* PrimaryKeyNoneTests.swift in Sources */ = {isa = PBXBuildFile; fileRef = 56A238291B9C74A90082EB20 /* PrimaryKeyNoneTests.swift */; };
		56AFCA8B1CB1ABC800F48B96 /* DatabaseQueueConcurrencyTests.swift in Sources */ = {isa = PBXBuildFile; fileRef = 563363BC1C93FD5E000BE133 /* DatabaseQueueConcurrencyTests.swift */; };
		56AFCA8C1CB1ABC800F48B96 /* MinimalPrimaryKeyRowIDTests.swift in Sources */ = {isa = PBXBuildFile; fileRef = 56A238261B9C74A90082EB20 /* MinimalPrimaryKeyRowIDTests.swift */; };
		56AFCA8D1CB1ABC800F48B96 /* DictionaryRowTests.swift in Sources */ = {isa = PBXBuildFile; fileRef = 56A2381E1B9C74A90082EB20 /* DictionaryRowTests.swift */; };
		56AFCA8E1CB1ABC800F48B96 /* DatabaseCoderTests.swift in Sources */ = {isa = PBXBuildFile; fileRef = 56B7F4361BE4C11200E39BBF /* DatabaseCoderTests.swift */; };
		56AFCA8F1CB1ABC800F48B96 /* CollationTests.swift in Sources */ = {isa = PBXBuildFile; fileRef = 564A50C61BFF4B7F00B3A3A2 /* CollationTests.swift */; };
		56AFCA901CB1ABC800F48B96 /* StatementColumnConvertibleFetchTests.swift in Sources */ = {isa = PBXBuildFile; fileRef = 56E8CE0F1BB4FE5B00828BEC /* StatementColumnConvertibleFetchTests.swift */; };
		56AFCA911CB1ABC800F48B96 /* SQLSupportTests.swift in Sources */ = {isa = PBXBuildFile; fileRef = 56300B671C53D25E005A543B /* SQLSupportTests.swift */; };
		56AFCA921CB1ABC800F48B96 /* SelectStatementTests.swift in Sources */ = {isa = PBXBuildFile; fileRef = 56A238211B9C74A90082EB20 /* SelectStatementTests.swift */; };
		56AFCA931CB1ABC800F48B96 /* UpdateStatementTests.swift in Sources */ = {isa = PBXBuildFile; fileRef = 56A238221B9C74A90082EB20 /* UpdateStatementTests.swift */; };
		56AFCA941CB1ABC800F48B96 /* DatabaseMigratorTests.swift in Sources */ = {isa = PBXBuildFile; fileRef = 56A238241B9C74A90082EB20 /* DatabaseMigratorTests.swift */; };
		56AFCA961CB1ABC800F48B96 /* RecordAwakeFromFetchTests.swift in Sources */ = {isa = PBXBuildFile; fileRef = 56A238301B9C74A90082EB20 /* RecordAwakeFromFetchTests.swift */; };
		56AFCA971CB1ABC800F48B96 /* DatabasePoolCollationTests.swift in Sources */ = {isa = PBXBuildFile; fileRef = 569531331C919DF200CF1A2B /* DatabasePoolCollationTests.swift */; };
		56AFCA981CB1ABC800F48B96 /* PrimaryKeySingleTests.swift in Sources */ = {isa = PBXBuildFile; fileRef = 56A2382B1B9C74A90082EB20 /* PrimaryKeySingleTests.swift */; };
		56AFCA991CB1ABC800F48B96 /* RecordFetchTests.swift in Sources */ = {isa = PBXBuildFile; fileRef = 56A238311B9C74A90082EB20 /* RecordFetchTests.swift */; };
		56AFCA9A1CB1ABC800F48B96 /* StatementColumnConvertibleTests.swift in Sources */ = {isa = PBXBuildFile; fileRef = 56EE573C1BB317B7007A6A95 /* StatementColumnConvertibleTests.swift */; };
		56AFCA9B1CB1ABC800F48B96 /* DatabasePoolFunctionTests.swift in Sources */ = {isa = PBXBuildFile; fileRef = 569531361C919DF700CF1A2B /* DatabasePoolFunctionTests.swift */; };
		56AFCA9D1CB1ABC800F48B96 /* DetachedRowTests.swift in Sources */ = {isa = PBXBuildFile; fileRef = 56A2381F1B9C74A90082EB20 /* DetachedRowTests.swift */; };
		56AFCA9E1CB1ABC800F48B96 /* DatabaseQueueSchemaCacheTests.swift in Sources */ = {isa = PBXBuildFile; fileRef = 569531231C90878D00CF1A2B /* DatabaseQueueSchemaCacheTests.swift */; };
		56AFCA9F1CB1ABC800F48B96 /* PrimaryKeyMultipleTests.swift in Sources */ = {isa = PBXBuildFile; fileRef = 56A238281B9C74A90082EB20 /* PrimaryKeyMultipleTests.swift */; };
		56AFCAA01CB1ABC800F48B96 /* MetalRowTests.swift in Sources */ = {isa = PBXBuildFile; fileRef = 56FDECE11BB32DFD009AD709 /* MetalRowTests.swift */; };
		56AFCAA21CB1ABC800F48B96 /* StatementArgumentsTests.swift in Sources */ = {isa = PBXBuildFile; fileRef = 56DE7B101C3D93ED00861EB8 /* StatementArgumentsTests.swift */; };
		56AFCAA31CB1ABC800F48B96 /* RecordInitializersTests.swift in Sources */ = {isa = PBXBuildFile; fileRef = 56A238321B9C74A90082EB20 /* RecordInitializersTests.swift */; };
		56AFCAA41CB1ABC800F48B96 /* MutablePersistableTests.swift in Sources */ = {isa = PBXBuildFile; fileRef = 563363A91C933FF8000BE133 /* MutablePersistableTests.swift */; };
		56AFCAA51CB1ABC800F48B96 /* RowConvertible+QueryInterfaceRequestTests.swift in Sources */ = {isa = PBXBuildFile; fileRef = 56300B601C53C42C005A543B /* RowConvertible+QueryInterfaceRequestTests.swift */; };
		56AFCAA61CB1ABC800F48B96 /* DatabasePoolReadOnlyTests.swift in Sources */ = {isa = PBXBuildFile; fileRef = 56EA869D1C932597002BB4DF /* DatabasePoolReadOnlyTests.swift */; };
		56AFCAA71CB1ABC800F48B96 /* DatabasePoolFileAttributesTests.swift in Sources */ = {isa = PBXBuildFile; fileRef = 563363DE1C959295000BE133 /* DatabasePoolFileAttributesTests.swift */; };
		56AFCAA81CB1ABC800F48B96 /* DataMemoryTests.swift in Sources */ = {isa = PBXBuildFile; fileRef = 56EB0AB11BCD787300A3DC55 /* DataMemoryTests.swift */; };
		56AFCAA91CB1ABC800F48B96 /* RecordCopyTests.swift in Sources */ = {isa = PBXBuildFile; fileRef = 56A2382D1B9C74A90082EB20 /* RecordCopyTests.swift */; };
		56AFCAAA1CB1ABC800F48B96 /* ManagedDataControllerTests.swift in Sources */ = {isa = PBXBuildFile; fileRef = 56FC78651BBAEB8C00CA1285 /* ManagedDataControllerTests.swift */; };
		56AFCAAB1CB1ABC800F48B96 /* PersistableTests.swift in Sources */ = {isa = PBXBuildFile; fileRef = 563363AA1C933FF8000BE133 /* PersistableTests.swift */; };
		56AFCAAC1CB1ABC800F48B96 /* DatabaseValueConversionTests.swift in Sources */ = {isa = PBXBuildFile; fileRef = 56A2381B1B9C74A90082EB20 /* DatabaseValueConversionTests.swift */; };
		56AFCAAD1CB1ABC800F48B96 /* MappingTests.swift in Sources */ = {isa = PBXBuildFile; fileRef = 56FC78641BBAEB8C00CA1285 /* MappingTests.swift */; };
		56AFCAAE1CB1ABC800F48B96 /* RawRepresentableTests.swift in Sources */ = {isa = PBXBuildFile; fileRef = 56A2381C1B9C74A90082EB20 /* RawRepresentableTests.swift */; };
		56AFCAAF1CB1ABC800F48B96 /* DatabasePoolConcurrencyTests.swift in Sources */ = {isa = PBXBuildFile; fileRef = 560A37AA1C90085D00949E71 /* DatabasePoolConcurrencyTests.swift */; };
		56AFCAB01CB1ABC800F48B96 /* TransactionObserverTests.swift in Sources */ = {isa = PBXBuildFile; fileRef = 5607EFD21BB8254800605DE3 /* TransactionObserverTests.swift */; };
		56AFCAB11CB1ABC800F48B96 /* Row+FoundationTests.swift in Sources */ = {isa = PBXBuildFile; fileRef = 565D5D701BBC694D00DC9BD4 /* Row+FoundationTests.swift */; };
		56AFCAB31CB1ABC800F48B96 /* RecordSubClassTests.swift in Sources */ = {isa = PBXBuildFile; fileRef = 56A238331B9C74A90082EB20 /* RecordSubClassTests.swift */; };
		56AFCAB41CB1ABC800F48B96 /* DatabaseValueTests.swift in Sources */ = {isa = PBXBuildFile; fileRef = 56A238181B9C74A90082EB20 /* DatabaseValueTests.swift */; };
		56AFCAB51CB1ABC800F48B96 /* ReadOnlyDatabaseTests.swift in Sources */ = {isa = PBXBuildFile; fileRef = 567156151CB142AA007DC145 /* ReadOnlyDatabaseTests.swift */; };
		56AFCAB61CB1ABC800F48B96 /* DatabaseReaderTests.swift in Sources */ = {isa = PBXBuildFile; fileRef = 56EA86931C91DFE7002BB4DF /* DatabaseReaderTests.swift */; };
		56AFCAB71CB1ABC800F48B96 /* RowConvertibleTests.swift in Sources */ = {isa = PBXBuildFile; fileRef = 565B0FEE1BBC7D980098DE03 /* RowConvertibleTests.swift */; };
		56AFCAB81CB1ABC800F48B96 /* DatabaseValueConvertibleFetchTests.swift in Sources */ = {isa = PBXBuildFile; fileRef = 56E8CE0C1BB4FA5600828BEC /* DatabaseValueConvertibleFetchTests.swift */; };
		56AFCAB91CB1ABC800F48B96 /* PrimaryKeyRowIDTests.swift in Sources */ = {isa = PBXBuildFile; fileRef = 56A2382A1B9C74A90082EB20 /* PrimaryKeyRowIDTests.swift */; };
		56AFCABA1CB1ABC800F48B96 /* RecordEditedTests.swift in Sources */ = {isa = PBXBuildFile; fileRef = 56A2382F1B9C74A90082EB20 /* RecordEditedTests.swift */; };
		56AFCABB1CB1ABC800F48B96 /* DatabasePoolSchemaCacheTests.swift in Sources */ = {isa = PBXBuildFile; fileRef = 569531281C908A5B00CF1A2B /* DatabasePoolSchemaCacheTests.swift */; };
		56AFCABC1CB1ABC800F48B96 /* PrimaryKeySingleWithReplaceConflictResolutionTests.swift in Sources */ = {isa = PBXBuildFile; fileRef = 56A2382C1B9C74A90082EB20 /* PrimaryKeySingleWithReplaceConflictResolutionTests.swift */; };
		56AFCABD1CB1ABC800F48B96 /* DatabaseValueConvertibleSubclassTests.swift in Sources */ = {isa = PBXBuildFile; fileRef = 56A2381A1B9C74A90082EB20 /* DatabaseValueConvertibleSubclassTests.swift */; };
		56AFCABE1CB1ABC800F48B96 /* DatabaseErrorTests.swift in Sources */ = {isa = PBXBuildFile; fileRef = 56A238161B9C74A90082EB20 /* DatabaseErrorTests.swift */; };
		56AFCABF1CB1ABC800F48B96 /* DatabaseQueueReleaseMemoryTests.swift in Sources */ = {isa = PBXBuildFile; fileRef = 563363D41C94484E000BE133 /* DatabaseQueueReleaseMemoryTests.swift */; };
		56AFCAC01CB1ABC800F48B96 /* DatabasePoolReleaseMemoryTests.swift in Sources */ = {isa = PBXBuildFile; fileRef = 563363CF1C943D13000BE133 /* DatabasePoolReleaseMemoryTests.swift */; };
		56AFCAC11CB1ABC800F48B96 /* MinimalPrimaryKeySingleTests.swift in Sources */ = {isa = PBXBuildFile; fileRef = 56A238271B9C74A90082EB20 /* MinimalPrimaryKeySingleTests.swift */; };
		56AFCAC21CB1ABC800F48B96 /* DatabaseQueueFileAttributesTests.swift in Sources */ = {isa = PBXBuildFile; fileRef = 563363DB1C95891E000BE133 /* DatabaseQueueFileAttributesTests.swift */; };
		56AFCAC41CB1ABC800F48B96 /* DatabaseTimestampTests.swift in Sources */ = {isa = PBXBuildFile; fileRef = 56A238B51B9CA2590082EB20 /* DatabaseTimestampTests.swift */; };
		56AFCAC51CB1ABC800F48B96 /* StatementArguments+FoundationTests.swift in Sources */ = {isa = PBXBuildFile; fileRef = 565D5D731BBC70AE00DC9BD4 /* StatementArguments+FoundationTests.swift */; };
		56AFCAC61CB1ABC800F48B96 /* TableMapping+QueryInterfaceRequestTests.swift in Sources */ = {isa = PBXBuildFile; fileRef = 56300B6A1C53D3E8005A543B /* TableMapping+QueryInterfaceRequestTests.swift */; };
		56AFCAC71CB1ABC800F48B96 /* NSDateTests.swift in Sources */ = {isa = PBXBuildFile; fileRef = 56F0B98E1B6001C600A2F135 /* NSDateTests.swift */; };
		56AFCAC81CB1ABC800F48B96 /* DatabaseTests.swift in Sources */ = {isa = PBXBuildFile; fileRef = 56A238131B9C74A90082EB20 /* DatabaseTests.swift */; };
		56AFCAC91CB1ABC800F48B96 /* QueryInterfaceRequestTests.swift in Sources */ = {isa = PBXBuildFile; fileRef = 56300B5D1C53C38F005A543B /* QueryInterfaceRequestTests.swift */; };
		56AFCACB1CB1ABC800F48B96 /* FunctionTests.swift in Sources */ = {isa = PBXBuildFile; fileRef = 560C97C61BFD0B8400BF8471 /* FunctionTests.swift */; };
		56AFCACC1CB1ABC800F48B96 /* InMemoryDatabaseTests.swift in Sources */ = {isa = PBXBuildFile; fileRef = 56A238141B9C74A90082EB20 /* InMemoryDatabaseTests.swift */; };
		56AFCACD1CB1ABC800F48B96 /* RecordWithColumnNameManglingTests.swift in Sources */ = {isa = PBXBuildFile; fileRef = 56A5E4081BA2BCF900707640 /* RecordWithColumnNameManglingTests.swift */; };
		56AFCACE1CB1ABC800F48B96 /* CGFloatTests.swift in Sources */ = {isa = PBXBuildFile; fileRef = 56B7F4291BE14A1900E39BBF /* CGFloatTests.swift */; };
		56AFCACF1CB1ABC800F48B96 /* StatementInformationTests.swift in Sources */ = {isa = PBXBuildFile; fileRef = 5605F1861C69111300235C62 /* StatementInformationTests.swift */; };
		56AFCAD01CB1ABC800F48B96 /* GRDBTestCase.swift in Sources */ = {isa = PBXBuildFile; fileRef = 5623E0901B4AFACC00B20B7F /* GRDBTestCase.swift */; };
		56AFCAD21CB1ABC800F48B96 /* GRDBCipher.framework in Frameworks */ = {isa = PBXBuildFile; fileRef = 56AFCA231CB1A8BB00F48B96 /* GRDBCipher.framework */; };
		56B14E7F1D4DAE54000BF4A3 /* RowAsDictionaryLiteralConvertibleTests.swift in Sources */ = {isa = PBXBuildFile; fileRef = 56B14E7E1D4DAE54000BF4A3 /* RowAsDictionaryLiteralConvertibleTests.swift */; };
		56B14E801D4DAE54000BF4A3 /* RowAsDictionaryLiteralConvertibleTests.swift in Sources */ = {isa = PBXBuildFile; fileRef = 56B14E7E1D4DAE54000BF4A3 /* RowAsDictionaryLiteralConvertibleTests.swift */; };
		56B14E811D4DAE54000BF4A3 /* RowAsDictionaryLiteralConvertibleTests.swift in Sources */ = {isa = PBXBuildFile; fileRef = 56B14E7E1D4DAE54000BF4A3 /* RowAsDictionaryLiteralConvertibleTests.swift */; };
		56B14E821D4DAE54000BF4A3 /* RowAsDictionaryLiteralConvertibleTests.swift in Sources */ = {isa = PBXBuildFile; fileRef = 56B14E7E1D4DAE54000BF4A3 /* RowAsDictionaryLiteralConvertibleTests.swift */; };
		56B14E831D4DAE54000BF4A3 /* RowAsDictionaryLiteralConvertibleTests.swift in Sources */ = {isa = PBXBuildFile; fileRef = 56B14E7E1D4DAE54000BF4A3 /* RowAsDictionaryLiteralConvertibleTests.swift */; };
		56B14E841D4DAE54000BF4A3 /* RowAsDictionaryLiteralConvertibleTests.swift in Sources */ = {isa = PBXBuildFile; fileRef = 56B14E7E1D4DAE54000BF4A3 /* RowAsDictionaryLiteralConvertibleTests.swift */; };
		56B14E851D4DAE54000BF4A3 /* RowAsDictionaryLiteralConvertibleTests.swift in Sources */ = {isa = PBXBuildFile; fileRef = 56B14E7E1D4DAE54000BF4A3 /* RowAsDictionaryLiteralConvertibleTests.swift */; };
		56B14E861D4DAE54000BF4A3 /* RowAsDictionaryLiteralConvertibleTests.swift in Sources */ = {isa = PBXBuildFile; fileRef = 56B14E7E1D4DAE54000BF4A3 /* RowAsDictionaryLiteralConvertibleTests.swift */; };
		56B15D0B1CD4C35100A24C8B /* FetchedRecordsControlleriOSTests.swift in Sources */ = {isa = PBXBuildFile; fileRef = 56B15D0A1CD4C35100A24C8B /* FetchedRecordsControlleriOSTests.swift */; };
		56B15D0C1CD4C35100A24C8B /* FetchedRecordsControlleriOSTests.swift in Sources */ = {isa = PBXBuildFile; fileRef = 56B15D0A1CD4C35100A24C8B /* FetchedRecordsControlleriOSTests.swift */; };
		56B15D0D1CD4C35100A24C8B /* FetchedRecordsControlleriOSTests.swift in Sources */ = {isa = PBXBuildFile; fileRef = 56B15D0A1CD4C35100A24C8B /* FetchedRecordsControlleriOSTests.swift */; };
		56B7F42A1BE14A1900E39BBF /* CGFloatTests.swift in Sources */ = {isa = PBXBuildFile; fileRef = 56B7F4291BE14A1900E39BBF /* CGFloatTests.swift */; };
		56B7F42F1BE14CD700E39BBF /* CGFloatTests.swift in Sources */ = {isa = PBXBuildFile; fileRef = 56B7F4291BE14A1900E39BBF /* CGFloatTests.swift */; };
		56B7F4371BE4C11200E39BBF /* DatabaseCoderTests.swift in Sources */ = {isa = PBXBuildFile; fileRef = 56B7F4361BE4C11200E39BBF /* DatabaseCoderTests.swift */; };
		56B7F4381BE4C11200E39BBF /* DatabaseCoderTests.swift in Sources */ = {isa = PBXBuildFile; fileRef = 56B7F4361BE4C11200E39BBF /* DatabaseCoderTests.swift */; };
		56B7F43A1BEB42D500E39BBF /* Migration.swift in Sources */ = {isa = PBXBuildFile; fileRef = 56B7F4391BEB42D500E39BBF /* Migration.swift */; };
		56B7F43B1BEB42D500E39BBF /* Migration.swift in Sources */ = {isa = PBXBuildFile; fileRef = 56B7F4391BEB42D500E39BBF /* Migration.swift */; };
		56B8C2421CA1758F00510325 /* Realm.framework in Frameworks */ = {isa = PBXBuildFile; fileRef = 56B8C2401CA1758F00510325 /* Realm.framework */; };
		56B8C2431CA1758F00510325 /* RealmSwift.framework in Frameworks */ = {isa = PBXBuildFile; fileRef = 56B8C2411CA1758F00510325 /* RealmSwift.framework */; };
		56B8C2441CA176AE00510325 /* Realm.framework in CopyFiles */ = {isa = PBXBuildFile; fileRef = 56B8C2401CA1758F00510325 /* Realm.framework */; settings = {ATTRIBUTES = (CodeSignOnCopy, RemoveHeadersOnCopy, ); }; };
		56B8C2451CA176AE00510325 /* RealmSwift.framework in CopyFiles */ = {isa = PBXBuildFile; fileRef = 56B8C2411CA1758F00510325 /* RealmSwift.framework */; settings = {ATTRIBUTES = (CodeSignOnCopy, RemoveHeadersOnCopy, ); }; };
		56BB6EA91D3009B100A1CA52 /* SchedulingWatchdog.swift in Sources */ = {isa = PBXBuildFile; fileRef = 56BB6EA81D3009B100A1CA52 /* SchedulingWatchdog.swift */; };
		56BB6EAA1D3009B100A1CA52 /* SchedulingWatchdog.swift in Sources */ = {isa = PBXBuildFile; fileRef = 56BB6EA81D3009B100A1CA52 /* SchedulingWatchdog.swift */; };
		56BB6EAB1D3009B100A1CA52 /* SchedulingWatchdog.swift in Sources */ = {isa = PBXBuildFile; fileRef = 56BB6EA81D3009B100A1CA52 /* SchedulingWatchdog.swift */; };
		56BB6EAC1D3009B100A1CA52 /* SchedulingWatchdog.swift in Sources */ = {isa = PBXBuildFile; fileRef = 56BB6EA81D3009B100A1CA52 /* SchedulingWatchdog.swift */; };
		56BB6EAD1D3009B100A1CA52 /* SchedulingWatchdog.swift in Sources */ = {isa = PBXBuildFile; fileRef = 56BB6EA81D3009B100A1CA52 /* SchedulingWatchdog.swift */; };
		56BB6EAE1D3009B100A1CA52 /* SchedulingWatchdog.swift in Sources */ = {isa = PBXBuildFile; fileRef = 56BB6EA81D3009B100A1CA52 /* SchedulingWatchdog.swift */; };
		56BB862F1BA98AA9001F9168 /* libsqlite3.tbd in Frameworks */ = {isa = PBXBuildFile; fileRef = 56BB862E1BA98AA9001F9168 /* libsqlite3.tbd */; };
		56C3F7531CF9F12400F6A361 /* SavepointTests.swift in Sources */ = {isa = PBXBuildFile; fileRef = 56C3F7521CF9F12400F6A361 /* SavepointTests.swift */; };
		56C3F7541CF9F12400F6A361 /* SavepointTests.swift in Sources */ = {isa = PBXBuildFile; fileRef = 56C3F7521CF9F12400F6A361 /* SavepointTests.swift */; };
		56C3F7551CF9F12400F6A361 /* SavepointTests.swift in Sources */ = {isa = PBXBuildFile; fileRef = 56C3F7521CF9F12400F6A361 /* SavepointTests.swift */; };
		56C3F7561CF9F12400F6A361 /* SavepointTests.swift in Sources */ = {isa = PBXBuildFile; fileRef = 56C3F7521CF9F12400F6A361 /* SavepointTests.swift */; };
		56C3F7571CF9F12400F6A361 /* SavepointTests.swift in Sources */ = {isa = PBXBuildFile; fileRef = 56C3F7521CF9F12400F6A361 /* SavepointTests.swift */; };
		56C3F7581CF9F12400F6A361 /* SavepointTests.swift in Sources */ = {isa = PBXBuildFile; fileRef = 56C3F7521CF9F12400F6A361 /* SavepointTests.swift */; };
		56C7A6AE1D2DFF6100EFB0C2 /* NSDateTests.swift in Sources */ = {isa = PBXBuildFile; fileRef = 56F0B98E1B6001C600A2F135 /* NSDateTests.swift */; };
		56DE7B111C3D93ED00861EB8 /* StatementArgumentsTests.swift in Sources */ = {isa = PBXBuildFile; fileRef = 56DE7B101C3D93ED00861EB8 /* StatementArgumentsTests.swift */; };
		56DE7B121C3D93ED00861EB8 /* StatementArgumentsTests.swift in Sources */ = {isa = PBXBuildFile; fileRef = 56DE7B101C3D93ED00861EB8 /* StatementArgumentsTests.swift */; };
		56DE7B241C412F7E00861EB8 /* InsertPositionalValuesTests.swift in Sources */ = {isa = PBXBuildFile; fileRef = 56DE7B231C412F7E00861EB8 /* InsertPositionalValuesTests.swift */; };
		56DE7B261C412FDA00861EB8 /* InsertNamedValuesTests.swift in Sources */ = {isa = PBXBuildFile; fileRef = 56DE7B251C412FDA00861EB8 /* InsertNamedValuesTests.swift */; };
		56DE7B281C41302500861EB8 /* FetchNamedValuesTests.swift in Sources */ = {isa = PBXBuildFile; fileRef = 56DE7B271C41302500861EB8 /* FetchNamedValuesTests.swift */; };
		56DE7B2A1C4130AF00861EB8 /* FetchPositionalValuesTests.swift in Sources */ = {isa = PBXBuildFile; fileRef = 56DE7B291C4130AF00861EB8 /* FetchPositionalValuesTests.swift */; };
		56DE7B2C1C41311900861EB8 /* FetchRecordTests.swift in Sources */ = {isa = PBXBuildFile; fileRef = 56DE7B2B1C41311900861EB8 /* FetchRecordTests.swift */; };
		56DE7B2F1C42B23B00861EB8 /* PerformanceModel.xcdatamodeld in Sources */ = {isa = PBXBuildFile; fileRef = 56DE7B2D1C42B23B00861EB8 /* PerformanceModel.xcdatamodeld */; };
		56DE7B351C42B37E00861EB8 /* CoreData.framework in Frameworks */ = {isa = PBXBuildFile; fileRef = 56DE7B341C42B37E00861EB8 /* CoreData.framework */; };
		56DE7B371C42BBBB00861EB8 /* PerformanceCoreDataTests.sqlite in Resources */ = {isa = PBXBuildFile; fileRef = 56DE7B361C42BBBB00861EB8 /* PerformanceCoreDataTests.sqlite */; };
		56E5D7D41B4D3FEE00430942 /* GRDB.framework in Frameworks */ = {isa = PBXBuildFile; fileRef = 56E5D7CA1B4D3FED00430942 /* GRDB.framework */; };
		56E5D7FE1B4D422E00430942 /* GRDB.framework in Frameworks */ = {isa = PBXBuildFile; fileRef = DC3773F319C8CBB3004FCF85 /* GRDB.framework */; };
		56E5D8041B4D424400430942 /* GRDBTestCase.swift in Sources */ = {isa = PBXBuildFile; fileRef = 5623E0901B4AFACC00B20B7F /* GRDBTestCase.swift */; };
		56E5D8181B4D435D00430942 /* GRDBTestCase.swift in Sources */ = {isa = PBXBuildFile; fileRef = 5623E0901B4AFACC00B20B7F /* GRDBTestCase.swift */; };
		56E5D82C1B4D437600430942 /* GRDB.h in Headers */ = {isa = PBXBuildFile; fileRef = DC3773F819C8CBB3004FCF85 /* GRDB.h */; settings = {ATTRIBUTES = (Public, ); }; };
		56E5D82D1B4D438800430942 /* GRDB-Bridging.h in Headers */ = {isa = PBXBuildFile; fileRef = DC2393C61ABE35F8003FF113 /* GRDB-Bridging.h */; settings = {ATTRIBUTES = (Public, ); }; };
		56E8CE0D1BB4FA5600828BEC /* DatabaseValueConvertibleFetchTests.swift in Sources */ = {isa = PBXBuildFile; fileRef = 56E8CE0C1BB4FA5600828BEC /* DatabaseValueConvertibleFetchTests.swift */; };
		56E8CE0E1BB4FA5600828BEC /* DatabaseValueConvertibleFetchTests.swift in Sources */ = {isa = PBXBuildFile; fileRef = 56E8CE0C1BB4FA5600828BEC /* DatabaseValueConvertibleFetchTests.swift */; };
		56E8CE101BB4FE5B00828BEC /* StatementColumnConvertibleFetchTests.swift in Sources */ = {isa = PBXBuildFile; fileRef = 56E8CE0F1BB4FE5B00828BEC /* StatementColumnConvertibleFetchTests.swift */; };
		56E8CE111BB4FE5B00828BEC /* StatementColumnConvertibleFetchTests.swift in Sources */ = {isa = PBXBuildFile; fileRef = 56E8CE0F1BB4FE5B00828BEC /* StatementColumnConvertibleFetchTests.swift */; };
		56EA86941C91DFE7002BB4DF /* DatabaseReaderTests.swift in Sources */ = {isa = PBXBuildFile; fileRef = 56EA86931C91DFE7002BB4DF /* DatabaseReaderTests.swift */; };
		56EA86951C91DFE7002BB4DF /* DatabaseReaderTests.swift in Sources */ = {isa = PBXBuildFile; fileRef = 56EA86931C91DFE7002BB4DF /* DatabaseReaderTests.swift */; };
		56EA869E1C932597002BB4DF /* DatabasePoolReadOnlyTests.swift in Sources */ = {isa = PBXBuildFile; fileRef = 56EA869D1C932597002BB4DF /* DatabasePoolReadOnlyTests.swift */; };
		56EA869F1C932597002BB4DF /* DatabasePoolReadOnlyTests.swift in Sources */ = {isa = PBXBuildFile; fileRef = 56EA869D1C932597002BB4DF /* DatabasePoolReadOnlyTests.swift */; };
		56EB0AB21BCD787300A3DC55 /* DataMemoryTests.swift in Sources */ = {isa = PBXBuildFile; fileRef = 56EB0AB11BCD787300A3DC55 /* DataMemoryTests.swift */; };
		56EB0AB31BCD787300A3DC55 /* DataMemoryTests.swift in Sources */ = {isa = PBXBuildFile; fileRef = 56EB0AB11BCD787300A3DC55 /* DataMemoryTests.swift */; };
		56EE573D1BB317B7007A6A95 /* StatementColumnConvertibleTests.swift in Sources */ = {isa = PBXBuildFile; fileRef = 56EE573C1BB317B7007A6A95 /* StatementColumnConvertibleTests.swift */; };
		56EE573E1BB317B7007A6A95 /* StatementColumnConvertibleTests.swift in Sources */ = {isa = PBXBuildFile; fileRef = 56EE573C1BB317B7007A6A95 /* StatementColumnConvertibleTests.swift */; };
		56F0B9911B6001C600A2F135 /* NSDateTests.swift in Sources */ = {isa = PBXBuildFile; fileRef = 56F0B98E1B6001C600A2F135 /* NSDateTests.swift */; };
		56F0B9921B6001C600A2F135 /* NSDateTests.swift in Sources */ = {isa = PBXBuildFile; fileRef = 56F0B98E1B6001C600A2F135 /* NSDateTests.swift */; };
		56F26C1C1CEE3F32007969C4 /* AdapterRowTests.swift in Sources */ = {isa = PBXBuildFile; fileRef = 565F03C11CE5D3AA00DE108F /* AdapterRowTests.swift */; };
		56F26C241CEE3F34007969C4 /* AdapterRowTests.swift in Sources */ = {isa = PBXBuildFile; fileRef = 565F03C11CE5D3AA00DE108F /* AdapterRowTests.swift */; };
		56FC78661BBAEB8C00CA1285 /* MappingTests.swift in Sources */ = {isa = PBXBuildFile; fileRef = 56FC78641BBAEB8C00CA1285 /* MappingTests.swift */; };
		56FC78671BBAEB8C00CA1285 /* MappingTests.swift in Sources */ = {isa = PBXBuildFile; fileRef = 56FC78641BBAEB8C00CA1285 /* MappingTests.swift */; };
		56FC78681BBAEB8C00CA1285 /* ManagedDataControllerTests.swift in Sources */ = {isa = PBXBuildFile; fileRef = 56FC78651BBAEB8C00CA1285 /* ManagedDataControllerTests.swift */; };
		56FC78691BBAEB8C00CA1285 /* ManagedDataControllerTests.swift in Sources */ = {isa = PBXBuildFile; fileRef = 56FC78651BBAEB8C00CA1285 /* ManagedDataControllerTests.swift */; };
		56FDECE21BB32DFD009AD709 /* MetalRowTests.swift in Sources */ = {isa = PBXBuildFile; fileRef = 56FDECE11BB32DFD009AD709 /* MetalRowTests.swift */; };
		56FDECE31BB32DFD009AD709 /* MetalRowTests.swift in Sources */ = {isa = PBXBuildFile; fileRef = 56FDECE11BB32DFD009AD709 /* MetalRowTests.swift */; };
		56FF45401D2C23BA00F21EF9 /* DeleteByKeyTests.swift in Sources */ = {isa = PBXBuildFile; fileRef = 56FF453F1D2C23BA00F21EF9 /* DeleteByKeyTests.swift */; };
		56FF45411D2C23BA00F21EF9 /* DeleteByKeyTests.swift in Sources */ = {isa = PBXBuildFile; fileRef = 56FF453F1D2C23BA00F21EF9 /* DeleteByKeyTests.swift */; };
		56FF45421D2C23BA00F21EF9 /* DeleteByKeyTests.swift in Sources */ = {isa = PBXBuildFile; fileRef = 56FF453F1D2C23BA00F21EF9 /* DeleteByKeyTests.swift */; };
		56FF45431D2C23BA00F21EF9 /* DeleteByKeyTests.swift in Sources */ = {isa = PBXBuildFile; fileRef = 56FF453F1D2C23BA00F21EF9 /* DeleteByKeyTests.swift */; };
		56FF45441D2C23BA00F21EF9 /* DeleteByKeyTests.swift in Sources */ = {isa = PBXBuildFile; fileRef = 56FF453F1D2C23BA00F21EF9 /* DeleteByKeyTests.swift */; };
		56FF45451D2C23BA00F21EF9 /* DeleteByKeyTests.swift in Sources */ = {isa = PBXBuildFile; fileRef = 56FF453F1D2C23BA00F21EF9 /* DeleteByKeyTests.swift */; };
		56FF45461D2C23BA00F21EF9 /* DeleteByKeyTests.swift in Sources */ = {isa = PBXBuildFile; fileRef = 56FF453F1D2C23BA00F21EF9 /* DeleteByKeyTests.swift */; };
		56FF45471D2C23BA00F21EF9 /* DeleteByKeyTests.swift in Sources */ = {isa = PBXBuildFile; fileRef = 56FF453F1D2C23BA00F21EF9 /* DeleteByKeyTests.swift */; };
		56FF45561D2CDA5200F21EF9 /* RecordUniqueIndexTests.swift in Sources */ = {isa = PBXBuildFile; fileRef = 56FF45551D2CDA5200F21EF9 /* RecordUniqueIndexTests.swift */; };
		56FF45571D2CDA5200F21EF9 /* RecordUniqueIndexTests.swift in Sources */ = {isa = PBXBuildFile; fileRef = 56FF45551D2CDA5200F21EF9 /* RecordUniqueIndexTests.swift */; };
		56FF45581D2CDA5200F21EF9 /* RecordUniqueIndexTests.swift in Sources */ = {isa = PBXBuildFile; fileRef = 56FF45551D2CDA5200F21EF9 /* RecordUniqueIndexTests.swift */; };
		56FF45591D2CDA5200F21EF9 /* RecordUniqueIndexTests.swift in Sources */ = {isa = PBXBuildFile; fileRef = 56FF45551D2CDA5200F21EF9 /* RecordUniqueIndexTests.swift */; };
		56FF455A1D2CDA5200F21EF9 /* RecordUniqueIndexTests.swift in Sources */ = {isa = PBXBuildFile; fileRef = 56FF45551D2CDA5200F21EF9 /* RecordUniqueIndexTests.swift */; };
		56FF455B1D2CDA5200F21EF9 /* RecordUniqueIndexTests.swift in Sources */ = {isa = PBXBuildFile; fileRef = 56FF45551D2CDA5200F21EF9 /* RecordUniqueIndexTests.swift */; };
		56FF455C1D2CDA5200F21EF9 /* RecordUniqueIndexTests.swift in Sources */ = {isa = PBXBuildFile; fileRef = 56FF45551D2CDA5200F21EF9 /* RecordUniqueIndexTests.swift */; };
		56FF455D1D2CDA5200F21EF9 /* RecordUniqueIndexTests.swift in Sources */ = {isa = PBXBuildFile; fileRef = 56FF45551D2CDA5200F21EF9 /* RecordUniqueIndexTests.swift */; };
		DC2393C81ABE35F8003FF113 /* GRDB-Bridging.h in Headers */ = {isa = PBXBuildFile; fileRef = DC2393C61ABE35F8003FF113 /* GRDB-Bridging.h */; settings = {ATTRIBUTES = (Public, ); }; };
		DC3773F919C8CBB3004FCF85 /* GRDB.h in Headers */ = {isa = PBXBuildFile; fileRef = DC3773F819C8CBB3004FCF85 /* GRDB.h */; settings = {ATTRIBUTES = (Public, ); }; };
		DC70AC991AC2331000371524 /* libsqlite3.dylib in Frameworks */ = {isa = PBXBuildFile; fileRef = DC37744219C8DC91004FCF85 /* libsqlite3.dylib */; };
		EE50757D1D00E609005D9C5B /* DatabaseValue+FoundationTests.swift in Sources */ = {isa = PBXBuildFile; fileRef = EED6C2EB1D00DF5F00F8E701 /* DatabaseValue+FoundationTests.swift */; };
		EE5075861D00E611005D9C5B /* DatabaseValue+FoundationTests.swift in Sources */ = {isa = PBXBuildFile; fileRef = EED6C2EB1D00DF5F00F8E701 /* DatabaseValue+FoundationTests.swift */; };
		EE5075871D00E611005D9C5B /* DatabaseValue+FoundationTests.swift in Sources */ = {isa = PBXBuildFile; fileRef = EED6C2EB1D00DF5F00F8E701 /* DatabaseValue+FoundationTests.swift */; };
		EE5075881D00E613005D9C5B /* DatabaseValue+FoundationTests.swift in Sources */ = {isa = PBXBuildFile; fileRef = EED6C2EB1D00DF5F00F8E701 /* DatabaseValue+FoundationTests.swift */; };
		EE5075891D00E614005D9C5B /* DatabaseValue+FoundationTests.swift in Sources */ = {isa = PBXBuildFile; fileRef = EED6C2EB1D00DF5F00F8E701 /* DatabaseValue+FoundationTests.swift */; };
		EE50758A1D00E615005D9C5B /* DatabaseValue+FoundationTests.swift in Sources */ = {isa = PBXBuildFile; fileRef = EED6C2EB1D00DF5F00F8E701 /* DatabaseValue+FoundationTests.swift */; };
		EE50758B1D00E617005D9C5B /* DatabaseValue+FoundationTests.swift in Sources */ = {isa = PBXBuildFile; fileRef = EED6C2EB1D00DF5F00F8E701 /* DatabaseValue+FoundationTests.swift */; };
		EE50758C1D00E617005D9C5B /* DatabaseValue+FoundationTests.swift in Sources */ = {isa = PBXBuildFile; fileRef = EED6C2EB1D00DF5F00F8E701 /* DatabaseValue+FoundationTests.swift */; };
		EED476F21CFD17270026A4EC /* GRDBCustomSQLite-USER.h in Headers */ = {isa = PBXBuildFile; fileRef = EED476F11CFD16FF0026A4EC /* GRDBCustomSQLite-USER.h */; settings = {ATTRIBUTES = (Public, ); }; };
		EED476F31CFD172C0026A4EC /* GRDBCustomSQLite-USER.h in Headers */ = {isa = PBXBuildFile; fileRef = EED476F11CFD16FF0026A4EC /* GRDBCustomSQLite-USER.h */; settings = {ATTRIBUTES = (Public, ); }; };
		F3BA800A1CFB286A003DC1BA /* Configuration.swift in Sources */ = {isa = PBXBuildFile; fileRef = 56A238701B9C75030082EB20 /* Configuration.swift */; };
		F3BA800B1CFB286D003DC1BA /* Database.swift in Sources */ = {isa = PBXBuildFile; fileRef = 56A238711B9C75030082EB20 /* Database.swift */; };
		F3BA800C1CFB286F003DC1BA /* DatabaseError.swift in Sources */ = {isa = PBXBuildFile; fileRef = 56A238731B9C75030082EB20 /* DatabaseError.swift */; };
		F3BA800D1CFB2871003DC1BA /* DatabasePool.swift in Sources */ = {isa = PBXBuildFile; fileRef = 560A37A31C8F625000949E71 /* DatabasePool.swift */; };
		F3BA800E1CFB2876003DC1BA /* DatabaseQueue.swift in Sources */ = {isa = PBXBuildFile; fileRef = 56A238741B9C75030082EB20 /* DatabaseQueue.swift */; };
		F3BA80101CFB2876003DC1BA /* DatabaseReader.swift in Sources */ = {isa = PBXBuildFile; fileRef = 563363BF1C942C04000BE133 /* DatabaseReader.swift */; };
		F3BA80111CFB2876003DC1BA /* DatabaseSchemaCache.swift in Sources */ = {isa = PBXBuildFile; fileRef = 5695311E1C907A8C00CF1A2B /* DatabaseSchemaCache.swift */; };
		F3BA80121CFB2876003DC1BA /* DatabaseStore.swift in Sources */ = {isa = PBXBuildFile; fileRef = 563363D71C95787F000BE133 /* DatabaseStore.swift */; };
		F3BA80131CFB2876003DC1BA /* DatabaseValue.swift in Sources */ = {isa = PBXBuildFile; fileRef = 56A238751B9C75030082EB20 /* DatabaseValue.swift */; };
		F3BA80141CFB2876003DC1BA /* DatabaseValueConvertible.swift in Sources */ = {isa = PBXBuildFile; fileRef = 560D923E1C672C3E00F4F92B /* DatabaseValueConvertible.swift */; };
		F3BA80151CFB2876003DC1BA /* DatabaseWriter.swift in Sources */ = {isa = PBXBuildFile; fileRef = 563363C31C942C37000BE133 /* DatabaseWriter.swift */; };
		F3BA80161CFB2876003DC1BA /* Row.swift in Sources */ = {isa = PBXBuildFile; fileRef = 56A238761B9C75030082EB20 /* Row.swift */; };
		F3BA80171CFB2876003DC1BA /* RowAdapter.swift in Sources */ = {isa = PBXBuildFile; fileRef = 567404871CEF84C8003ED5CC /* RowAdapter.swift */; };
		F3BA80181CFB2876003DC1BA /* SerializedDatabase.swift in Sources */ = {isa = PBXBuildFile; fileRef = 560A37A61C8FF6E500949E71 /* SerializedDatabase.swift */; };
		F3BA80191CFB2876003DC1BA /* Statement.swift in Sources */ = {isa = PBXBuildFile; fileRef = 56A238781B9C75030082EB20 /* Statement.swift */; };
		F3BA801A1CFB2876003DC1BA /* StatementColumnConvertible.swift in Sources */ = {isa = PBXBuildFile; fileRef = 560D923F1C672C3E00F4F92B /* StatementColumnConvertible.swift */; };
		F3BA801B1CFB2886003DC1BA /* CGFloat.swift in Sources */ = {isa = PBXBuildFile; fileRef = 5605F1491C672E4000235C62 /* CGFloat.swift */; };
		F3BA801C1CFB288C003DC1BA /* DatabaseCoder.swift in Sources */ = {isa = PBXBuildFile; fileRef = 5605F14B1C672E4000235C62 /* DatabaseCoder.swift */; };
		F3BA801D1CFB288C003DC1BA /* DatabaseDateComponents.swift in Sources */ = {isa = PBXBuildFile; fileRef = 5605F14C1C672E4000235C62 /* DatabaseDateComponents.swift */; };
		F3BA801E1CFB288C003DC1BA /* DatabaseValue+Foundation.swift in Sources */ = {isa = PBXBuildFile; fileRef = 5605F14D1C672E4000235C62 /* DatabaseValue+Foundation.swift */; };
		F3BA80201CFB288C003DC1BA /* Date.swift in Sources */ = {isa = PBXBuildFile; fileRef = 5605F14F1C672E4000235C62 /* Date.swift */; };
		F3BA80211CFB288C003DC1BA /* NSNull.swift in Sources */ = {isa = PBXBuildFile; fileRef = 5605F1501C672E4000235C62 /* NSNull.swift */; };
		F3BA80221CFB288C003DC1BA /* NSNumber.swift in Sources */ = {isa = PBXBuildFile; fileRef = 5605F1511C672E4000235C62 /* NSNumber.swift */; };
		F3BA80231CFB288C003DC1BA /* NSString.swift in Sources */ = {isa = PBXBuildFile; fileRef = 5605F1521C672E4000235C62 /* NSString.swift */; };
		F3BA80241CFB288C003DC1BA /* NSURL.swift in Sources */ = {isa = PBXBuildFile; fileRef = 5605F1531C672E4000235C62 /* NSURL.swift */; };
		F3BA80251CFB288C003DC1BA /* Row+Foundation.swift in Sources */ = {isa = PBXBuildFile; fileRef = 5605F1541C672E4000235C62 /* Row+Foundation.swift */; };
		F3BA80261CFB288C003DC1BA /* StatementArguments+Foundation.swift in Sources */ = {isa = PBXBuildFile; fileRef = 5605F1551C672E4000235C62 /* StatementArguments+Foundation.swift */; };
		F3BA80271CFB2891003DC1BA /* RawRepresentable.swift in Sources */ = {isa = PBXBuildFile; fileRef = 5605F1571C672E4000235C62 /* RawRepresentable.swift */; };
		F3BA80281CFB2891003DC1BA /* StandardLibrary.swift in Sources */ = {isa = PBXBuildFile; fileRef = 5605F1581C672E4000235C62 /* StandardLibrary.swift */; };
		F3BA80291CFB2895003DC1BA /* Utils.swift in Sources */ = {isa = PBXBuildFile; fileRef = 563445041C4A7FD7003D3DC6 /* Utils.swift */; };
		F3BA802B1CFB289B003DC1BA /* QueryInterfaceRequest.swift in Sources */ = {isa = PBXBuildFile; fileRef = 56300B6F1C53F592005A543B /* QueryInterfaceRequest.swift */; };
		F3BA802C1CFB289B003DC1BA /* SQLCollation.swift in Sources */ = {isa = PBXBuildFile; fileRef = 5605F1891C6B1A8700235C62 /* SQLCollation.swift */; };
		F3BA802D1CFB289B003DC1BA /* SQLFunction.swift in Sources */ = {isa = PBXBuildFile; fileRef = 5605F18A1C6B1A8700235C62 /* SQLFunction.swift */; };
		F3BA802E1CFB289B003DC1BA /* SQLOperator.swift in Sources */ = {isa = PBXBuildFile; fileRef = 5605F18B1C6B1A8700235C62 /* SQLOperator.swift */; };
		F3BA802F1CFB289B003DC1BA /* SQLSelectQuery.swift in Sources */ = {isa = PBXBuildFile; fileRef = 5605F18C1C6B1A8700235C62 /* SQLSelectQuery.swift */; };
		F3BA80301CFB289F003DC1BA /* DatabaseMigrator.swift in Sources */ = {isa = PBXBuildFile; fileRef = 56A238921B9C750B0082EB20 /* DatabaseMigrator.swift */; };
		F3BA80311CFB289F003DC1BA /* Migration.swift in Sources */ = {isa = PBXBuildFile; fileRef = 56B7F4391BEB42D500E39BBF /* Migration.swift */; };
		F3BA80321CFB28A4003DC1BA /* FetchedRecordsController.swift in Sources */ = {isa = PBXBuildFile; fileRef = 31A7787C1C6A4DD600F507F6 /* FetchedRecordsController.swift */; };
		F3BA80331CFB28A4003DC1BA /* Persistable.swift in Sources */ = {isa = PBXBuildFile; fileRef = 560D92441C672C4B00F4F92B /* Persistable.swift */; };
		F3BA80341CFB28A4003DC1BA /* Record.swift in Sources */ = {isa = PBXBuildFile; fileRef = 56A238A11B9C753B0082EB20 /* Record.swift */; };
		F3BA80351CFB28A4003DC1BA /* RowConvertible.swift in Sources */ = {isa = PBXBuildFile; fileRef = 560D92451C672C4B00F4F92B /* RowConvertible.swift */; };
		F3BA80361CFB28A4003DC1BA /* TableMapping.swift in Sources */ = {isa = PBXBuildFile; fileRef = 560D92461C672C4B00F4F92B /* TableMapping.swift */; };
		F3BA80381CFB2932003DC1BA /* GRDBCustomSQLite.h in Headers */ = {isa = PBXBuildFile; fileRef = F3BA7FF11CFB23D3003DC1BA /* GRDBCustomSQLite.h */; settings = {ATTRIBUTES = (Public, ); }; };
		F3BA80391CFB2936003DC1BA /* GRDBCustomSQLite-Bridging.h in Headers */ = {isa = PBXBuildFile; fileRef = F3BA7FF21CFB23DA003DC1BA /* GRDBCustomSQLite-Bridging.h */; settings = {ATTRIBUTES = (Public, ); }; };
		F3BA803A1CFB293A003DC1BA /* sqlite3.h in Headers */ = {isa = PBXBuildFile; fileRef = F3BA7FF01CFB23C9003DC1BA /* sqlite3.h */; settings = {ATTRIBUTES = (Public, ); }; };
		F3BA803C1CFB2A20003DC1BA /* libsqlitecustom.a in Frameworks */ = {isa = PBXBuildFile; fileRef = F3BA7FF81CFB23E4003DC1BA /* libsqlitecustom.a */; };
		F3BA80461CFB2AD7003DC1BA /* GRDBCustomSQLite.framework in Frameworks */ = {isa = PBXBuildFile; fileRef = F3BA7FFE1CFB25E4003DC1BA /* GRDBCustomSQLite.framework */; };
		F3BA804C1CFB2B24003DC1BA /* GRDBTestCase.swift in Sources */ = {isa = PBXBuildFile; fileRef = 5623E0901B4AFACC00B20B7F /* GRDBTestCase.swift */; };
		F3BA804D1CFB2B3B003DC1BA /* MappingTests.swift in Sources */ = {isa = PBXBuildFile; fileRef = 56FC78641BBAEB8C00CA1285 /* MappingTests.swift */; };
		F3BA804E1CFB2B3E003DC1BA /* ManagedDataControllerTests.swift in Sources */ = {isa = PBXBuildFile; fileRef = 56FC78651BBAEB8C00CA1285 /* ManagedDataControllerTests.swift */; };
		F3BA804F1CFB2B59003DC1BA /* DatabasePoolReleaseMemoryTests.swift in Sources */ = {isa = PBXBuildFile; fileRef = 563363CF1C943D13000BE133 /* DatabasePoolReleaseMemoryTests.swift */; };
		F3BA80501CFB2B59003DC1BA /* DatabasePoolSchemaCacheTests.swift in Sources */ = {isa = PBXBuildFile; fileRef = 569531281C908A5B00CF1A2B /* DatabasePoolSchemaCacheTests.swift */; };
		F3BA80511CFB2B59003DC1BA /* DatabaseQueueReleaseMemoryTests.swift in Sources */ = {isa = PBXBuildFile; fileRef = 563363D41C94484E000BE133 /* DatabaseQueueReleaseMemoryTests.swift */; };
		F3BA80521CFB2B59003DC1BA /* DatabaseQueueSchemaCacheTests.swift in Sources */ = {isa = PBXBuildFile; fileRef = 569531231C90878D00CF1A2B /* DatabaseQueueSchemaCacheTests.swift */; };
		F3BA80531CFB2B59003DC1BA /* DataMemoryTests.swift in Sources */ = {isa = PBXBuildFile; fileRef = 56EB0AB11BCD787300A3DC55 /* DataMemoryTests.swift */; };
		F3BA80541CFB2B59003DC1BA /* StatementInformationTests.swift in Sources */ = {isa = PBXBuildFile; fileRef = 5605F1861C69111300235C62 /* StatementInformationTests.swift */; };
		F3BA80661CFB2E55003DC1BA /* Configuration.swift in Sources */ = {isa = PBXBuildFile; fileRef = 56A238701B9C75030082EB20 /* Configuration.swift */; };
		F3BA80671CFB2E55003DC1BA /* Database.swift in Sources */ = {isa = PBXBuildFile; fileRef = 56A238711B9C75030082EB20 /* Database.swift */; };
		F3BA80681CFB2E55003DC1BA /* DatabaseError.swift in Sources */ = {isa = PBXBuildFile; fileRef = 56A238731B9C75030082EB20 /* DatabaseError.swift */; };
		F3BA80691CFB2E55003DC1BA /* DatabasePool.swift in Sources */ = {isa = PBXBuildFile; fileRef = 560A37A31C8F625000949E71 /* DatabasePool.swift */; };
		F3BA806A1CFB2E55003DC1BA /* DatabaseQueue.swift in Sources */ = {isa = PBXBuildFile; fileRef = 56A238741B9C75030082EB20 /* DatabaseQueue.swift */; };
		F3BA806C1CFB2E55003DC1BA /* DatabaseReader.swift in Sources */ = {isa = PBXBuildFile; fileRef = 563363BF1C942C04000BE133 /* DatabaseReader.swift */; };
		F3BA806D1CFB2E55003DC1BA /* DatabaseSchemaCache.swift in Sources */ = {isa = PBXBuildFile; fileRef = 5695311E1C907A8C00CF1A2B /* DatabaseSchemaCache.swift */; };
		F3BA806E1CFB2E55003DC1BA /* DatabaseStore.swift in Sources */ = {isa = PBXBuildFile; fileRef = 563363D71C95787F000BE133 /* DatabaseStore.swift */; };
		F3BA806F1CFB2E55003DC1BA /* DatabaseValue.swift in Sources */ = {isa = PBXBuildFile; fileRef = 56A238751B9C75030082EB20 /* DatabaseValue.swift */; };
		F3BA80701CFB2E55003DC1BA /* DatabaseValueConvertible.swift in Sources */ = {isa = PBXBuildFile; fileRef = 560D923E1C672C3E00F4F92B /* DatabaseValueConvertible.swift */; };
		F3BA80711CFB2E55003DC1BA /* DatabaseWriter.swift in Sources */ = {isa = PBXBuildFile; fileRef = 563363C31C942C37000BE133 /* DatabaseWriter.swift */; };
		F3BA80721CFB2E55003DC1BA /* Row.swift in Sources */ = {isa = PBXBuildFile; fileRef = 56A238761B9C75030082EB20 /* Row.swift */; };
		F3BA80731CFB2E55003DC1BA /* RowAdapter.swift in Sources */ = {isa = PBXBuildFile; fileRef = 567404871CEF84C8003ED5CC /* RowAdapter.swift */; };
		F3BA80741CFB2E55003DC1BA /* SerializedDatabase.swift in Sources */ = {isa = PBXBuildFile; fileRef = 560A37A61C8FF6E500949E71 /* SerializedDatabase.swift */; };
		F3BA80751CFB2E55003DC1BA /* Statement.swift in Sources */ = {isa = PBXBuildFile; fileRef = 56A238781B9C75030082EB20 /* Statement.swift */; };
		F3BA80761CFB2E55003DC1BA /* StatementColumnConvertible.swift in Sources */ = {isa = PBXBuildFile; fileRef = 560D923F1C672C3E00F4F92B /* StatementColumnConvertible.swift */; };
		F3BA80771CFB2E5C003DC1BA /* CGFloat.swift in Sources */ = {isa = PBXBuildFile; fileRef = 5605F1491C672E4000235C62 /* CGFloat.swift */; };
		F3BA80781CFB2E61003DC1BA /* DatabaseCoder.swift in Sources */ = {isa = PBXBuildFile; fileRef = 5605F14B1C672E4000235C62 /* DatabaseCoder.swift */; };
		F3BA80791CFB2E61003DC1BA /* DatabaseDateComponents.swift in Sources */ = {isa = PBXBuildFile; fileRef = 5605F14C1C672E4000235C62 /* DatabaseDateComponents.swift */; };
		F3BA807A1CFB2E61003DC1BA /* DatabaseValue+Foundation.swift in Sources */ = {isa = PBXBuildFile; fileRef = 5605F14D1C672E4000235C62 /* DatabaseValue+Foundation.swift */; };
		F3BA807C1CFB2E61003DC1BA /* Date.swift in Sources */ = {isa = PBXBuildFile; fileRef = 5605F14F1C672E4000235C62 /* Date.swift */; };
		F3BA807D1CFB2E61003DC1BA /* NSNull.swift in Sources */ = {isa = PBXBuildFile; fileRef = 5605F1501C672E4000235C62 /* NSNull.swift */; };
		F3BA807E1CFB2E61003DC1BA /* NSNumber.swift in Sources */ = {isa = PBXBuildFile; fileRef = 5605F1511C672E4000235C62 /* NSNumber.swift */; };
		F3BA807F1CFB2E61003DC1BA /* NSString.swift in Sources */ = {isa = PBXBuildFile; fileRef = 5605F1521C672E4000235C62 /* NSString.swift */; };
		F3BA80801CFB2E61003DC1BA /* NSURL.swift in Sources */ = {isa = PBXBuildFile; fileRef = 5605F1531C672E4000235C62 /* NSURL.swift */; };
		F3BA80811CFB2E61003DC1BA /* Row+Foundation.swift in Sources */ = {isa = PBXBuildFile; fileRef = 5605F1541C672E4000235C62 /* Row+Foundation.swift */; };
		F3BA80821CFB2E61003DC1BA /* StatementArguments+Foundation.swift in Sources */ = {isa = PBXBuildFile; fileRef = 5605F1551C672E4000235C62 /* StatementArguments+Foundation.swift */; };
		F3BA80831CFB2E67003DC1BA /* RawRepresentable.swift in Sources */ = {isa = PBXBuildFile; fileRef = 5605F1571C672E4000235C62 /* RawRepresentable.swift */; };
		F3BA80841CFB2E67003DC1BA /* StandardLibrary.swift in Sources */ = {isa = PBXBuildFile; fileRef = 5605F1581C672E4000235C62 /* StandardLibrary.swift */; };
		F3BA80851CFB2E6C003DC1BA /* Utils.swift in Sources */ = {isa = PBXBuildFile; fileRef = 563445041C4A7FD7003D3DC6 /* Utils.swift */; };
		F3BA80871CFB2E70003DC1BA /* QueryInterfaceRequest.swift in Sources */ = {isa = PBXBuildFile; fileRef = 56300B6F1C53F592005A543B /* QueryInterfaceRequest.swift */; };
		F3BA80881CFB2E70003DC1BA /* SQLCollation.swift in Sources */ = {isa = PBXBuildFile; fileRef = 5605F1891C6B1A8700235C62 /* SQLCollation.swift */; };
		F3BA80891CFB2E70003DC1BA /* SQLFunction.swift in Sources */ = {isa = PBXBuildFile; fileRef = 5605F18A1C6B1A8700235C62 /* SQLFunction.swift */; };
		F3BA808A1CFB2E70003DC1BA /* SQLOperator.swift in Sources */ = {isa = PBXBuildFile; fileRef = 5605F18B1C6B1A8700235C62 /* SQLOperator.swift */; };
		F3BA808B1CFB2E70003DC1BA /* SQLSelectQuery.swift in Sources */ = {isa = PBXBuildFile; fileRef = 5605F18C1C6B1A8700235C62 /* SQLSelectQuery.swift */; };
		F3BA808C1CFB2E75003DC1BA /* DatabaseMigrator.swift in Sources */ = {isa = PBXBuildFile; fileRef = 56A238921B9C750B0082EB20 /* DatabaseMigrator.swift */; };
		F3BA808D1CFB2E75003DC1BA /* Migration.swift in Sources */ = {isa = PBXBuildFile; fileRef = 56B7F4391BEB42D500E39BBF /* Migration.swift */; };
		F3BA808E1CFB2E7A003DC1BA /* FetchedRecordsController.swift in Sources */ = {isa = PBXBuildFile; fileRef = 31A7787C1C6A4DD600F507F6 /* FetchedRecordsController.swift */; };
		F3BA808F1CFB2E7A003DC1BA /* Persistable.swift in Sources */ = {isa = PBXBuildFile; fileRef = 560D92441C672C4B00F4F92B /* Persistable.swift */; };
		F3BA80901CFB2E7A003DC1BA /* Record.swift in Sources */ = {isa = PBXBuildFile; fileRef = 56A238A11B9C753B0082EB20 /* Record.swift */; };
		F3BA80911CFB2E7A003DC1BA /* RowConvertible.swift in Sources */ = {isa = PBXBuildFile; fileRef = 560D92451C672C4B00F4F92B /* RowConvertible.swift */; };
		F3BA80921CFB2E7A003DC1BA /* TableMapping.swift in Sources */ = {isa = PBXBuildFile; fileRef = 560D92461C672C4B00F4F92B /* TableMapping.swift */; };
		F3BA80931CFB2F13003DC1BA /* GRDBCustomSQLite.h in Headers */ = {isa = PBXBuildFile; fileRef = F3BA7FF11CFB23D3003DC1BA /* GRDBCustomSQLite.h */; settings = {ATTRIBUTES = (Public, ); }; };
		F3BA80941CFB2F15003DC1BA /* GRDBCustomSQLite-Bridging.h in Headers */ = {isa = PBXBuildFile; fileRef = F3BA7FF21CFB23DA003DC1BA /* GRDBCustomSQLite-Bridging.h */; settings = {ATTRIBUTES = (Public, ); }; };
		F3BA80951CFB2F18003DC1BA /* sqlite3.h in Headers */ = {isa = PBXBuildFile; fileRef = F3BA7FF01CFB23C9003DC1BA /* sqlite3.h */; settings = {ATTRIBUTES = (Public, ); }; };
		F3BA80961CFB2F45003DC1BA /* libsqlitecustom.a in Frameworks */ = {isa = PBXBuildFile; fileRef = F3BA7FF81CFB23E4003DC1BA /* libsqlitecustom.a */; };
		F3BA80A01CFB2F6F003DC1BA /* GRDBCustomSQLite.framework in Frameworks */ = {isa = PBXBuildFile; fileRef = F3BA805A1CFB2BB2003DC1BA /* GRDBCustomSQLite.framework */; };
		F3BA80A61CFB2F91003DC1BA /* GRDBTestCase.swift in Sources */ = {isa = PBXBuildFile; fileRef = 5623E0901B4AFACC00B20B7F /* GRDBTestCase.swift */; };
		F3BA80A71CFB2F9D003DC1BA /* MappingTests.swift in Sources */ = {isa = PBXBuildFile; fileRef = 56FC78641BBAEB8C00CA1285 /* MappingTests.swift */; };
		F3BA80A81CFB2F9D003DC1BA /* ManagedDataControllerTests.swift in Sources */ = {isa = PBXBuildFile; fileRef = 56FC78651BBAEB8C00CA1285 /* ManagedDataControllerTests.swift */; };
		F3BA80A91CFB2FA6003DC1BA /* DatabasePoolReleaseMemoryTests.swift in Sources */ = {isa = PBXBuildFile; fileRef = 563363CF1C943D13000BE133 /* DatabasePoolReleaseMemoryTests.swift */; };
		F3BA80AA1CFB2FA6003DC1BA /* DatabasePoolSchemaCacheTests.swift in Sources */ = {isa = PBXBuildFile; fileRef = 569531281C908A5B00CF1A2B /* DatabasePoolSchemaCacheTests.swift */; };
		F3BA80AB1CFB2FA6003DC1BA /* DatabaseQueueReleaseMemoryTests.swift in Sources */ = {isa = PBXBuildFile; fileRef = 563363D41C94484E000BE133 /* DatabaseQueueReleaseMemoryTests.swift */; };
		F3BA80AC1CFB2FA6003DC1BA /* DatabaseQueueSchemaCacheTests.swift in Sources */ = {isa = PBXBuildFile; fileRef = 569531231C90878D00CF1A2B /* DatabaseQueueSchemaCacheTests.swift */; };
		F3BA80AD1CFB2FA6003DC1BA /* DataMemoryTests.swift in Sources */ = {isa = PBXBuildFile; fileRef = 56EB0AB11BCD787300A3DC55 /* DataMemoryTests.swift */; };
		F3BA80AE1CFB2FA6003DC1BA /* StatementInformationTests.swift in Sources */ = {isa = PBXBuildFile; fileRef = 5605F1861C69111300235C62 /* StatementInformationTests.swift */; };
		F3BA80AF1CFB2FB1003DC1BA /* CollationTests.swift in Sources */ = {isa = PBXBuildFile; fileRef = 564A50C61BFF4B7F00B3A3A2 /* CollationTests.swift */; };
		F3BA80B01CFB2FB2003DC1BA /* CollationTests.swift in Sources */ = {isa = PBXBuildFile; fileRef = 564A50C61BFF4B7F00B3A3A2 /* CollationTests.swift */; };
		F3BA80B11CFB2FC4003DC1BA /* DatabaseTests.swift in Sources */ = {isa = PBXBuildFile; fileRef = 56A238131B9C74A90082EB20 /* DatabaseTests.swift */; };
		F3BA80B21CFB2FC5003DC1BA /* DatabaseTests.swift in Sources */ = {isa = PBXBuildFile; fileRef = 56A238131B9C74A90082EB20 /* DatabaseTests.swift */; };
		F3BA80B31CFB2FC9003DC1BA /* InMemoryDatabaseTests.swift in Sources */ = {isa = PBXBuildFile; fileRef = 56A238141B9C74A90082EB20 /* InMemoryDatabaseTests.swift */; };
		F3BA80B41CFB2FC9003DC1BA /* ReadOnlyDatabaseTests.swift in Sources */ = {isa = PBXBuildFile; fileRef = 567156151CB142AA007DC145 /* ReadOnlyDatabaseTests.swift */; };
		F3BA80B51CFB2FCA003DC1BA /* InMemoryDatabaseTests.swift in Sources */ = {isa = PBXBuildFile; fileRef = 56A238141B9C74A90082EB20 /* InMemoryDatabaseTests.swift */; };
		F3BA80B61CFB2FCA003DC1BA /* ReadOnlyDatabaseTests.swift in Sources */ = {isa = PBXBuildFile; fileRef = 567156151CB142AA007DC145 /* ReadOnlyDatabaseTests.swift */; };
		F3BA80B71CFB2FCD003DC1BA /* DatabaseErrorTests.swift in Sources */ = {isa = PBXBuildFile; fileRef = 56A238161B9C74A90082EB20 /* DatabaseErrorTests.swift */; };
		F3BA80B81CFB2FCD003DC1BA /* DatabaseErrorTests.swift in Sources */ = {isa = PBXBuildFile; fileRef = 56A238161B9C74A90082EB20 /* DatabaseErrorTests.swift */; };
		F3BA80B91CFB2FD1003DC1BA /* DatabasePoolBackupTests.swift in Sources */ = {isa = PBXBuildFile; fileRef = 5672DE661CDB751D0022BA81 /* DatabasePoolBackupTests.swift */; };
		F3BA80BA1CFB2FD1003DC1BA /* DatabasePoolCollationTests.swift in Sources */ = {isa = PBXBuildFile; fileRef = 569531331C919DF200CF1A2B /* DatabasePoolCollationTests.swift */; };
		F3BA80BB1CFB2FD1003DC1BA /* DatabasePoolConcurrencyTests.swift in Sources */ = {isa = PBXBuildFile; fileRef = 560A37AA1C90085D00949E71 /* DatabasePoolConcurrencyTests.swift */; };
		F3BA80BC1CFB2FD1003DC1BA /* DatabasePoolFileAttributesTests.swift in Sources */ = {isa = PBXBuildFile; fileRef = 563363DE1C959295000BE133 /* DatabasePoolFileAttributesTests.swift */; };
		F3BA80BD1CFB2FD1003DC1BA /* DatabasePoolFunctionTests.swift in Sources */ = {isa = PBXBuildFile; fileRef = 569531361C919DF700CF1A2B /* DatabasePoolFunctionTests.swift */; };
		F3BA80BE1CFB2FD1003DC1BA /* DatabasePoolReadOnlyTests.swift in Sources */ = {isa = PBXBuildFile; fileRef = 56EA869D1C932597002BB4DF /* DatabasePoolReadOnlyTests.swift */; };
		F3BA80BF1CFB2FD2003DC1BA /* DatabasePoolBackupTests.swift in Sources */ = {isa = PBXBuildFile; fileRef = 5672DE661CDB751D0022BA81 /* DatabasePoolBackupTests.swift */; };
		F3BA80C01CFB2FD2003DC1BA /* DatabasePoolCollationTests.swift in Sources */ = {isa = PBXBuildFile; fileRef = 569531331C919DF200CF1A2B /* DatabasePoolCollationTests.swift */; };
		F3BA80C11CFB2FD2003DC1BA /* DatabasePoolConcurrencyTests.swift in Sources */ = {isa = PBXBuildFile; fileRef = 560A37AA1C90085D00949E71 /* DatabasePoolConcurrencyTests.swift */; };
		F3BA80C21CFB2FD2003DC1BA /* DatabasePoolFileAttributesTests.swift in Sources */ = {isa = PBXBuildFile; fileRef = 563363DE1C959295000BE133 /* DatabasePoolFileAttributesTests.swift */; };
		F3BA80C31CFB2FD2003DC1BA /* DatabasePoolFunctionTests.swift in Sources */ = {isa = PBXBuildFile; fileRef = 569531361C919DF700CF1A2B /* DatabasePoolFunctionTests.swift */; };
		F3BA80C41CFB2FD2003DC1BA /* DatabasePoolReadOnlyTests.swift in Sources */ = {isa = PBXBuildFile; fileRef = 56EA869D1C932597002BB4DF /* DatabasePoolReadOnlyTests.swift */; };
		F3BA80C51CFB2FD8003DC1BA /* DatabaseQueueBackupTests.swift in Sources */ = {isa = PBXBuildFile; fileRef = 5672DE581CDB72520022BA81 /* DatabaseQueueBackupTests.swift */; };
		F3BA80C61CFB2FD8003DC1BA /* DatabaseQueueConcurrencyTests.swift in Sources */ = {isa = PBXBuildFile; fileRef = 563363BC1C93FD5E000BE133 /* DatabaseQueueConcurrencyTests.swift */; };
		F3BA80C71CFB2FD8003DC1BA /* DatabaseQueueFileAttributesTests.swift in Sources */ = {isa = PBXBuildFile; fileRef = 563363DB1C95891E000BE133 /* DatabaseQueueFileAttributesTests.swift */; };
		F3BA80C81CFB2FD8003DC1BA /* DatabaseQueueTests.swift in Sources */ = {isa = PBXBuildFile; fileRef = 569178451CED9B6000E179EA /* DatabaseQueueTests.swift */; };
		F3BA80C91CFB2FD8003DC1BA /* DatabaseQueueBackupTests.swift in Sources */ = {isa = PBXBuildFile; fileRef = 5672DE581CDB72520022BA81 /* DatabaseQueueBackupTests.swift */; };
		F3BA80CA1CFB2FD8003DC1BA /* DatabaseQueueConcurrencyTests.swift in Sources */ = {isa = PBXBuildFile; fileRef = 563363BC1C93FD5E000BE133 /* DatabaseQueueConcurrencyTests.swift */; };
		F3BA80CB1CFB2FD8003DC1BA /* DatabaseQueueFileAttributesTests.swift in Sources */ = {isa = PBXBuildFile; fileRef = 563363DB1C95891E000BE133 /* DatabaseQueueFileAttributesTests.swift */; };
		F3BA80CC1CFB2FD8003DC1BA /* DatabaseQueueTests.swift in Sources */ = {isa = PBXBuildFile; fileRef = 569178451CED9B6000E179EA /* DatabaseQueueTests.swift */; };
		F3BA80CD1CFB2FDD003DC1BA /* Betty.jpeg in Resources */ = {isa = PBXBuildFile; fileRef = 5687359E1CEDE16C009B9116 /* Betty.jpeg */; };
		F3BA80CE1CFB2FDE003DC1BA /* Betty.jpeg in Resources */ = {isa = PBXBuildFile; fileRef = 5687359E1CEDE16C009B9116 /* Betty.jpeg */; };
		F3BA80CF1CFB2FEA003DC1BA /* DatabaseSchedulerTests.swift in Sources */ = {isa = PBXBuildFile; fileRef = 569C1EB11CF07DDD0042627B /* DatabaseSchedulerTests.swift */; };
		F3BA80D01CFB2FEC003DC1BA /* DatabaseSchedulerTests.swift in Sources */ = {isa = PBXBuildFile; fileRef = 569C1EB11CF07DDD0042627B /* DatabaseSchedulerTests.swift */; };
		F3BA80D11CFB2FF3003DC1BA /* MutablePersistableTests.swift in Sources */ = {isa = PBXBuildFile; fileRef = 563363A91C933FF8000BE133 /* MutablePersistableTests.swift */; };
		F3BA80D21CFB2FF3003DC1BA /* PersistableTests.swift in Sources */ = {isa = PBXBuildFile; fileRef = 563363AA1C933FF8000BE133 /* PersistableTests.swift */; };
		F3BA80D31CFB2FF4003DC1BA /* MutablePersistableTests.swift in Sources */ = {isa = PBXBuildFile; fileRef = 563363A91C933FF8000BE133 /* MutablePersistableTests.swift */; };
		F3BA80D41CFB2FF4003DC1BA /* PersistableTests.swift in Sources */ = {isa = PBXBuildFile; fileRef = 563363AA1C933FF8000BE133 /* PersistableTests.swift */; };
		F3BA80D51CFB2FFB003DC1BA /* DatabaseReaderTests.swift in Sources */ = {isa = PBXBuildFile; fileRef = 56EA86931C91DFE7002BB4DF /* DatabaseReaderTests.swift */; };
		F3BA80D61CFB2FFD003DC1BA /* DatabaseReaderTests.swift in Sources */ = {isa = PBXBuildFile; fileRef = 56EA86931C91DFE7002BB4DF /* DatabaseReaderTests.swift */; };
		F3BA80D71CFB300A003DC1BA /* DatabaseValueTests.swift in Sources */ = {isa = PBXBuildFile; fileRef = 56A238181B9C74A90082EB20 /* DatabaseValueTests.swift */; };
		F3BA80D81CFB300B003DC1BA /* DatabaseValueTests.swift in Sources */ = {isa = PBXBuildFile; fileRef = 56A238181B9C74A90082EB20 /* DatabaseValueTests.swift */; };
		F3BA80D91CFB300E003DC1BA /* RawRepresentableTests.swift in Sources */ = {isa = PBXBuildFile; fileRef = 56A2381C1B9C74A90082EB20 /* RawRepresentableTests.swift */; };
		F3BA80DA1CFB300E003DC1BA /* DatabaseTimestampTests.swift in Sources */ = {isa = PBXBuildFile; fileRef = 56A238B51B9CA2590082EB20 /* DatabaseTimestampTests.swift */; };
		F3BA80DB1CFB300E003DC1BA /* DatabaseValueConversionTests.swift in Sources */ = {isa = PBXBuildFile; fileRef = 56A2381B1B9C74A90082EB20 /* DatabaseValueConversionTests.swift */; };
		F3BA80DC1CFB300E003DC1BA /* DatabaseValueConvertibleFetchTests.swift in Sources */ = {isa = PBXBuildFile; fileRef = 56E8CE0C1BB4FA5600828BEC /* DatabaseValueConvertibleFetchTests.swift */; };
		F3BA80DD1CFB300E003DC1BA /* DatabaseValueConvertibleSubclassTests.swift in Sources */ = {isa = PBXBuildFile; fileRef = 56A2381A1B9C74A90082EB20 /* DatabaseValueConvertibleSubclassTests.swift */; };
		F3BA80DF1CFB300F003DC1BA /* RawRepresentableTests.swift in Sources */ = {isa = PBXBuildFile; fileRef = 56A2381C1B9C74A90082EB20 /* RawRepresentableTests.swift */; };
		F3BA80E01CFB300F003DC1BA /* DatabaseTimestampTests.swift in Sources */ = {isa = PBXBuildFile; fileRef = 56A238B51B9CA2590082EB20 /* DatabaseTimestampTests.swift */; };
		F3BA80E11CFB300F003DC1BA /* DatabaseValueConversionTests.swift in Sources */ = {isa = PBXBuildFile; fileRef = 56A2381B1B9C74A90082EB20 /* DatabaseValueConversionTests.swift */; };
		F3BA80E21CFB300F003DC1BA /* DatabaseValueConvertibleFetchTests.swift in Sources */ = {isa = PBXBuildFile; fileRef = 56E8CE0C1BB4FA5600828BEC /* DatabaseValueConvertibleFetchTests.swift */; };
		F3BA80E31CFB300F003DC1BA /* DatabaseValueConvertibleSubclassTests.swift in Sources */ = {isa = PBXBuildFile; fileRef = 56A2381A1B9C74A90082EB20 /* DatabaseValueConvertibleSubclassTests.swift */; };
		F3BA80E51CFB3011003DC1BA /* FunctionTests.swift in Sources */ = {isa = PBXBuildFile; fileRef = 560C97C61BFD0B8400BF8471 /* FunctionTests.swift */; };
		F3BA80E61CFB3012003DC1BA /* FunctionTests.swift in Sources */ = {isa = PBXBuildFile; fileRef = 560C97C61BFD0B8400BF8471 /* FunctionTests.swift */; };
		F3BA80E71CFB3016003DC1BA /* DetachedRowTests.swift in Sources */ = {isa = PBXBuildFile; fileRef = 56A2381F1B9C74A90082EB20 /* DetachedRowTests.swift */; };
		F3BA80E81CFB3016003DC1BA /* DictionaryRowTests.swift in Sources */ = {isa = PBXBuildFile; fileRef = 56A2381E1B9C74A90082EB20 /* DictionaryRowTests.swift */; };
		F3BA80E91CFB3016003DC1BA /* AdapterRowTests.swift in Sources */ = {isa = PBXBuildFile; fileRef = 565F03C11CE5D3AA00DE108F /* AdapterRowTests.swift */; };
		F3BA80EA1CFB3016003DC1BA /* MetalRowTests.swift in Sources */ = {isa = PBXBuildFile; fileRef = 56FDECE11BB32DFD009AD709 /* MetalRowTests.swift */; };
		F3BA80EB1CFB3016003DC1BA /* RowConvertibleTests.swift in Sources */ = {isa = PBXBuildFile; fileRef = 565B0FEE1BBC7D980098DE03 /* RowConvertibleTests.swift */; };
		F3BA80EC1CFB3017003DC1BA /* DetachedRowTests.swift in Sources */ = {isa = PBXBuildFile; fileRef = 56A2381F1B9C74A90082EB20 /* DetachedRowTests.swift */; };
		F3BA80ED1CFB3017003DC1BA /* DictionaryRowTests.swift in Sources */ = {isa = PBXBuildFile; fileRef = 56A2381E1B9C74A90082EB20 /* DictionaryRowTests.swift */; };
		F3BA80EE1CFB3017003DC1BA /* AdapterRowTests.swift in Sources */ = {isa = PBXBuildFile; fileRef = 565F03C11CE5D3AA00DE108F /* AdapterRowTests.swift */; };
		F3BA80EF1CFB3017003DC1BA /* MetalRowTests.swift in Sources */ = {isa = PBXBuildFile; fileRef = 56FDECE11BB32DFD009AD709 /* MetalRowTests.swift */; };
		F3BA80F01CFB3017003DC1BA /* RowConvertibleTests.swift in Sources */ = {isa = PBXBuildFile; fileRef = 565B0FEE1BBC7D980098DE03 /* RowConvertibleTests.swift */; };
		F3BA80F11CFB3019003DC1BA /* SavepointTests.swift in Sources */ = {isa = PBXBuildFile; fileRef = 56C3F7521CF9F12400F6A361 /* SavepointTests.swift */; };
		F3BA80F21CFB301A003DC1BA /* SavepointTests.swift in Sources */ = {isa = PBXBuildFile; fileRef = 56C3F7521CF9F12400F6A361 /* SavepointTests.swift */; };
		F3BA80F31CFB301D003DC1BA /* StatementColumnConvertibleTests.swift in Sources */ = {isa = PBXBuildFile; fileRef = 56EE573C1BB317B7007A6A95 /* StatementColumnConvertibleTests.swift */; };
		F3BA80F41CFB301D003DC1BA /* StatementColumnConvertibleFetchTests.swift in Sources */ = {isa = PBXBuildFile; fileRef = 56E8CE0F1BB4FE5B00828BEC /* StatementColumnConvertibleFetchTests.swift */; };
		F3BA80F51CFB301E003DC1BA /* StatementColumnConvertibleTests.swift in Sources */ = {isa = PBXBuildFile; fileRef = 56EE573C1BB317B7007A6A95 /* StatementColumnConvertibleTests.swift */; };
		F3BA80F61CFB301E003DC1BA /* StatementColumnConvertibleFetchTests.swift in Sources */ = {isa = PBXBuildFile; fileRef = 56E8CE0F1BB4FE5B00828BEC /* StatementColumnConvertibleFetchTests.swift */; };
		F3BA80F71CFB3021003DC1BA /* SelectStatementTests.swift in Sources */ = {isa = PBXBuildFile; fileRef = 56A238211B9C74A90082EB20 /* SelectStatementTests.swift */; };
		F3BA80F81CFB3021003DC1BA /* StatementArgumentsTests.swift in Sources */ = {isa = PBXBuildFile; fileRef = 56DE7B101C3D93ED00861EB8 /* StatementArgumentsTests.swift */; };
		F3BA80F91CFB3021003DC1BA /* UpdateStatementTests.swift in Sources */ = {isa = PBXBuildFile; fileRef = 56A238221B9C74A90082EB20 /* UpdateStatementTests.swift */; };
		F3BA80FA1CFB3021003DC1BA /* SelectStatementTests.swift in Sources */ = {isa = PBXBuildFile; fileRef = 56A238211B9C74A90082EB20 /* SelectStatementTests.swift */; };
		F3BA80FB1CFB3021003DC1BA /* StatementArgumentsTests.swift in Sources */ = {isa = PBXBuildFile; fileRef = 56DE7B101C3D93ED00861EB8 /* StatementArgumentsTests.swift */; };
		F3BA80FC1CFB3021003DC1BA /* UpdateStatementTests.swift in Sources */ = {isa = PBXBuildFile; fileRef = 56A238221B9C74A90082EB20 /* UpdateStatementTests.swift */; };
		F3BA80FD1CFB3024003DC1BA /* TransactionObserverSavepointsTests.swift in Sources */ = {isa = PBXBuildFile; fileRef = 5634B1061CF9B970005360B9 /* TransactionObserverSavepointsTests.swift */; };
		F3BA80FE1CFB3024003DC1BA /* TransactionObserverTests.swift in Sources */ = {isa = PBXBuildFile; fileRef = 5607EFD21BB8254800605DE3 /* TransactionObserverTests.swift */; };
		F3BA80FF1CFB3025003DC1BA /* TransactionObserverSavepointsTests.swift in Sources */ = {isa = PBXBuildFile; fileRef = 5634B1061CF9B970005360B9 /* TransactionObserverSavepointsTests.swift */; };
		F3BA81001CFB3025003DC1BA /* TransactionObserverTests.swift in Sources */ = {isa = PBXBuildFile; fileRef = 5607EFD21BB8254800605DE3 /* TransactionObserverTests.swift */; };
		F3BA81011CFB3032003DC1BA /* CGFloatTests.swift in Sources */ = {isa = PBXBuildFile; fileRef = 56B7F4291BE14A1900E39BBF /* CGFloatTests.swift */; };
		F3BA81021CFB3032003DC1BA /* CGFloatTests.swift in Sources */ = {isa = PBXBuildFile; fileRef = 56B7F4291BE14A1900E39BBF /* CGFloatTests.swift */; };
		F3BA81031CFB303D003DC1BA /* FetchedRecordsControlleriOSTests.swift in Sources */ = {isa = PBXBuildFile; fileRef = 56B15D0A1CD4C35100A24C8B /* FetchedRecordsControlleriOSTests.swift */; };
		F3BA81041CFB3045003DC1BA /* FetchedRecordsControllerTests.swift in Sources */ = {isa = PBXBuildFile; fileRef = 565049041CE32543000A97D8 /* FetchedRecordsControllerTests.swift */; };
		F3BA81051CFB3046003DC1BA /* FetchedRecordsControllerTests.swift in Sources */ = {isa = PBXBuildFile; fileRef = 565049041CE32543000A97D8 /* FetchedRecordsControllerTests.swift */; };
		F3BA81061CFB3052003DC1BA /* FetchRequestTests.swift in Sources */ = {isa = PBXBuildFile; fileRef = 5634B0721CF22BEF005360B9 /* FetchRequestTests.swift */; };
		F3BA81071CFB3053003DC1BA /* FetchRequestTests.swift in Sources */ = {isa = PBXBuildFile; fileRef = 5634B0721CF22BEF005360B9 /* FetchRequestTests.swift */; };
		F3BA81081CFB3056003DC1BA /* DatabaseCoderTests.swift in Sources */ = {isa = PBXBuildFile; fileRef = 56B7F4361BE4C11200E39BBF /* DatabaseCoderTests.swift */; };
		F3BA810A1CFB3056003DC1BA /* NSDateTests.swift in Sources */ = {isa = PBXBuildFile; fileRef = 56F0B98E1B6001C600A2F135 /* NSDateTests.swift */; };
		F3BA810B1CFB3056003DC1BA /* Row+FoundationTests.swift in Sources */ = {isa = PBXBuildFile; fileRef = 565D5D701BBC694D00DC9BD4 /* Row+FoundationTests.swift */; };
		F3BA810C1CFB3056003DC1BA /* StatementArguments+FoundationTests.swift in Sources */ = {isa = PBXBuildFile; fileRef = 565D5D731BBC70AE00DC9BD4 /* StatementArguments+FoundationTests.swift */; };
		F3BA810D1CFB3057003DC1BA /* DatabaseCoderTests.swift in Sources */ = {isa = PBXBuildFile; fileRef = 56B7F4361BE4C11200E39BBF /* DatabaseCoderTests.swift */; };
		F3BA81101CFB3057003DC1BA /* Row+FoundationTests.swift in Sources */ = {isa = PBXBuildFile; fileRef = 565D5D701BBC694D00DC9BD4 /* Row+FoundationTests.swift */; };
		F3BA81111CFB3057003DC1BA /* StatementArguments+FoundationTests.swift in Sources */ = {isa = PBXBuildFile; fileRef = 565D5D731BBC70AE00DC9BD4 /* StatementArguments+FoundationTests.swift */; };
		F3BA81121CFB3059003DC1BA /* DatabaseMigratorTests.swift in Sources */ = {isa = PBXBuildFile; fileRef = 56A238241B9C74A90082EB20 /* DatabaseMigratorTests.swift */; };
		F3BA81131CFB305B003DC1BA /* DatabaseMigratorTests.swift in Sources */ = {isa = PBXBuildFile; fileRef = 56A238241B9C74A90082EB20 /* DatabaseMigratorTests.swift */; };
		F3BA81141CFB305E003DC1BA /* QueryInterfaceRequestTests.swift in Sources */ = {isa = PBXBuildFile; fileRef = 56300B5D1C53C38F005A543B /* QueryInterfaceRequestTests.swift */; };
		F3BA81151CFB305E003DC1BA /* Record+QueryInterfaceRequestTests.swift in Sources */ = {isa = PBXBuildFile; fileRef = 56300B841C54DC95005A543B /* Record+QueryInterfaceRequestTests.swift */; };
		F3BA81161CFB305E003DC1BA /* RowConvertible+QueryInterfaceRequestTests.swift in Sources */ = {isa = PBXBuildFile; fileRef = 56300B601C53C42C005A543B /* RowConvertible+QueryInterfaceRequestTests.swift */; };
		F3BA81171CFB305E003DC1BA /* SQLSupportTests.swift in Sources */ = {isa = PBXBuildFile; fileRef = 56300B671C53D25E005A543B /* SQLSupportTests.swift */; };
		F3BA81181CFB305E003DC1BA /* TableMapping+QueryInterfaceRequestTests.swift in Sources */ = {isa = PBXBuildFile; fileRef = 56300B6A1C53D3E8005A543B /* TableMapping+QueryInterfaceRequestTests.swift */; };
		F3BA81191CFB305F003DC1BA /* QueryInterfaceRequestTests.swift in Sources */ = {isa = PBXBuildFile; fileRef = 56300B5D1C53C38F005A543B /* QueryInterfaceRequestTests.swift */; };
		F3BA811A1CFB305F003DC1BA /* Record+QueryInterfaceRequestTests.swift in Sources */ = {isa = PBXBuildFile; fileRef = 56300B841C54DC95005A543B /* Record+QueryInterfaceRequestTests.swift */; };
		F3BA811B1CFB305F003DC1BA /* RowConvertible+QueryInterfaceRequestTests.swift in Sources */ = {isa = PBXBuildFile; fileRef = 56300B601C53C42C005A543B /* RowConvertible+QueryInterfaceRequestTests.swift */; };
		F3BA811C1CFB305F003DC1BA /* SQLSupportTests.swift in Sources */ = {isa = PBXBuildFile; fileRef = 56300B671C53D25E005A543B /* SQLSupportTests.swift */; };
		F3BA811D1CFB305F003DC1BA /* TableMapping+QueryInterfaceRequestTests.swift in Sources */ = {isa = PBXBuildFile; fileRef = 56300B6A1C53D3E8005A543B /* TableMapping+QueryInterfaceRequestTests.swift */; };
		F3BA811E1CFB3063003DC1BA /* MinimalPrimaryKeyRowIDTests.swift in Sources */ = {isa = PBXBuildFile; fileRef = 56A238261B9C74A90082EB20 /* MinimalPrimaryKeyRowIDTests.swift */; };
		F3BA811F1CFB3063003DC1BA /* MinimalPrimaryKeySingleTests.swift in Sources */ = {isa = PBXBuildFile; fileRef = 56A238271B9C74A90082EB20 /* MinimalPrimaryKeySingleTests.swift */; };
		F3BA81201CFB3063003DC1BA /* PrimaryKeyMultipleTests.swift in Sources */ = {isa = PBXBuildFile; fileRef = 56A238281B9C74A90082EB20 /* PrimaryKeyMultipleTests.swift */; };
		F3BA81211CFB3063003DC1BA /* PrimaryKeyNoneTests.swift in Sources */ = {isa = PBXBuildFile; fileRef = 56A238291B9C74A90082EB20 /* PrimaryKeyNoneTests.swift */; };
		F3BA81221CFB3063003DC1BA /* PrimaryKeyRowIDTests.swift in Sources */ = {isa = PBXBuildFile; fileRef = 56A2382A1B9C74A90082EB20 /* PrimaryKeyRowIDTests.swift */; };
		F3BA81231CFB3063003DC1BA /* PrimaryKeySingleTests.swift in Sources */ = {isa = PBXBuildFile; fileRef = 56A2382B1B9C74A90082EB20 /* PrimaryKeySingleTests.swift */; };
		F3BA81241CFB3063003DC1BA /* PrimaryKeySingleWithReplaceConflictResolutionTests.swift in Sources */ = {isa = PBXBuildFile; fileRef = 56A2382C1B9C74A90082EB20 /* PrimaryKeySingleWithReplaceConflictResolutionTests.swift */; };
		F3BA81251CFB3063003DC1BA /* RecordAwakeFromFetchTests.swift in Sources */ = {isa = PBXBuildFile; fileRef = 56A238301B9C74A90082EB20 /* RecordAwakeFromFetchTests.swift */; };
		F3BA81261CFB3063003DC1BA /* RecordCopyTests.swift in Sources */ = {isa = PBXBuildFile; fileRef = 56A2382D1B9C74A90082EB20 /* RecordCopyTests.swift */; };
		F3BA81271CFB3063003DC1BA /* RecordEditedTests.swift in Sources */ = {isa = PBXBuildFile; fileRef = 56A2382F1B9C74A90082EB20 /* RecordEditedTests.swift */; };
		F3BA81281CFB3063003DC1BA /* RecordFetchTests.swift in Sources */ = {isa = PBXBuildFile; fileRef = 56A238311B9C74A90082EB20 /* RecordFetchTests.swift */; };
		F3BA81291CFB3063003DC1BA /* RecordInitializersTests.swift in Sources */ = {isa = PBXBuildFile; fileRef = 56A238321B9C74A90082EB20 /* RecordInitializersTests.swift */; };
		F3BA812A1CFB3063003DC1BA /* RecordSubClassTests.swift in Sources */ = {isa = PBXBuildFile; fileRef = 56A238331B9C74A90082EB20 /* RecordSubClassTests.swift */; };
		F3BA812B1CFB3063003DC1BA /* RecordWithColumnNameManglingTests.swift in Sources */ = {isa = PBXBuildFile; fileRef = 56A5E4081BA2BCF900707640 /* RecordWithColumnNameManglingTests.swift */; };
		F3BA812C1CFB3064003DC1BA /* MinimalPrimaryKeyRowIDTests.swift in Sources */ = {isa = PBXBuildFile; fileRef = 56A238261B9C74A90082EB20 /* MinimalPrimaryKeyRowIDTests.swift */; };
		F3BA812D1CFB3064003DC1BA /* MinimalPrimaryKeySingleTests.swift in Sources */ = {isa = PBXBuildFile; fileRef = 56A238271B9C74A90082EB20 /* MinimalPrimaryKeySingleTests.swift */; };
		F3BA812E1CFB3064003DC1BA /* PrimaryKeyMultipleTests.swift in Sources */ = {isa = PBXBuildFile; fileRef = 56A238281B9C74A90082EB20 /* PrimaryKeyMultipleTests.swift */; };
		F3BA812F1CFB3064003DC1BA /* PrimaryKeyNoneTests.swift in Sources */ = {isa = PBXBuildFile; fileRef = 56A238291B9C74A90082EB20 /* PrimaryKeyNoneTests.swift */; };
		F3BA81301CFB3064003DC1BA /* PrimaryKeyRowIDTests.swift in Sources */ = {isa = PBXBuildFile; fileRef = 56A2382A1B9C74A90082EB20 /* PrimaryKeyRowIDTests.swift */; };
		F3BA81311CFB3064003DC1BA /* PrimaryKeySingleTests.swift in Sources */ = {isa = PBXBuildFile; fileRef = 56A2382B1B9C74A90082EB20 /* PrimaryKeySingleTests.swift */; };
		F3BA81321CFB3064003DC1BA /* PrimaryKeySingleWithReplaceConflictResolutionTests.swift in Sources */ = {isa = PBXBuildFile; fileRef = 56A2382C1B9C74A90082EB20 /* PrimaryKeySingleWithReplaceConflictResolutionTests.swift */; };
		F3BA81331CFB3064003DC1BA /* RecordAwakeFromFetchTests.swift in Sources */ = {isa = PBXBuildFile; fileRef = 56A238301B9C74A90082EB20 /* RecordAwakeFromFetchTests.swift */; };
		F3BA81341CFB3064003DC1BA /* RecordCopyTests.swift in Sources */ = {isa = PBXBuildFile; fileRef = 56A2382D1B9C74A90082EB20 /* RecordCopyTests.swift */; };
		F3BA81351CFB3064003DC1BA /* RecordEditedTests.swift in Sources */ = {isa = PBXBuildFile; fileRef = 56A2382F1B9C74A90082EB20 /* RecordEditedTests.swift */; };
		F3BA81361CFB3064003DC1BA /* RecordFetchTests.swift in Sources */ = {isa = PBXBuildFile; fileRef = 56A238311B9C74A90082EB20 /* RecordFetchTests.swift */; };
		F3BA81371CFB3064003DC1BA /* RecordInitializersTests.swift in Sources */ = {isa = PBXBuildFile; fileRef = 56A238321B9C74A90082EB20 /* RecordInitializersTests.swift */; };
		F3BA81381CFB3064003DC1BA /* RecordSubClassTests.swift in Sources */ = {isa = PBXBuildFile; fileRef = 56A238331B9C74A90082EB20 /* RecordSubClassTests.swift */; };
		F3BA81391CFB3064003DC1BA /* RecordWithColumnNameManglingTests.swift in Sources */ = {isa = PBXBuildFile; fileRef = 56A5E4081BA2BCF900707640 /* RecordWithColumnNameManglingTests.swift */; };
/* End PBXBuildFile section */

/* Begin PBXContainerItemProxy section */
		560C97D11C0E22D300BF8471 /* PBXContainerItemProxy */ = {
			isa = PBXContainerItemProxy;
			containerPortal = 56CA21FE1BB414FE009A04C5 /* SQLite.xcodeproj */;
			proxyType = 1;
			remoteGlobalIDString = EE247B3B1C3F3ED000AE3E12;
			remoteInfo = "SQLite Mac";
		};
		560C97D31C0E22D300BF8471 /* PBXContainerItemProxy */ = {
			isa = PBXContainerItemProxy;
			containerPortal = DC3773EA19C8CBB3004FCF85 /* Project object */;
			proxyType = 1;
			remoteGlobalIDString = DC3773F219C8CBB3004FCF85;
			remoteInfo = GRDBOSX;
		};
		560FC5551CB004AD0014AA8E /* PBXContainerItemProxy */ = {
			isa = PBXContainerItemProxy;
			containerPortal = 560FC5501CB004AD0014AA8E /* sqlcipher.xcodeproj */;
			proxyType = 2;
			remoteGlobalIDString = D2AAC046055464E500DB518D;
			remoteInfo = sqlcipher;
		};
		56553BDC1C3E906C00522B5C /* PBXContainerItemProxy */ = {
			isa = PBXContainerItemProxy;
			containerPortal = DC3773EA19C8CBB3004FCF85 /* Project object */;
			proxyType = 1;
			remoteGlobalIDString = DC3773F219C8CBB3004FCF85;
			remoteInfo = GRDBOSX;
		};
		5671561B1CB16729007DC145 /* PBXContainerItemProxy */ = {
			isa = PBXContainerItemProxy;
			containerPortal = DC3773EA19C8CBB3004FCF85 /* Project object */;
			proxyType = 1;
			remoteGlobalIDString = 560FC5191CB003810014AA8E;
			remoteInfo = GRDBCipherOSX;
		};
		568BE5211CB0371000270F93 /* PBXContainerItemProxy */ = {
			isa = PBXContainerItemProxy;
			containerPortal = DC3773EA19C8CBB3004FCF85 /* Project object */;
			proxyType = 1;
			remoteGlobalIDString = 560FC5191CB003810014AA8E;
			remoteInfo = GRDBCipherOSX;
		};
		56AFC9771CB1A3E200F48B96 /* PBXContainerItemProxy */ = {
			isa = PBXContainerItemProxy;
			containerPortal = 560FC5501CB004AD0014AA8E /* sqlcipher.xcodeproj */;
			proxyType = 1;
			remoteGlobalIDString = D2AAC045055464E500DB518D;
			remoteInfo = sqlcipher;
		};
		56AFCA251CB1A96A00F48B96 /* PBXContainerItemProxy */ = {
			isa = PBXContainerItemProxy;
			containerPortal = 560FC5501CB004AD0014AA8E /* sqlcipher.xcodeproj */;
			proxyType = 1;
			remoteGlobalIDString = D2AAC045055464E500DB518D;
			remoteInfo = sqlcipher;
		};
		56AFCA811CB1AAB400F48B96 /* PBXContainerItemProxy */ = {
			isa = PBXContainerItemProxy;
			containerPortal = DC3773EA19C8CBB3004FCF85 /* Project object */;
			proxyType = 1;
			remoteGlobalIDString = 56AFC9EE1CB1A8BB00F48B96;
			remoteInfo = GRDBCipheriOS;
		};
		56AFCA861CB1ABC800F48B96 /* PBXContainerItemProxy */ = {
			isa = PBXContainerItemProxy;
			containerPortal = DC3773EA19C8CBB3004FCF85 /* Project object */;
			proxyType = 1;
			remoteGlobalIDString = 56AFC9EE1CB1A8BB00F48B96;
			remoteInfo = GRDBCipheriOS;
		};
		56B14E8C1D4DAE54000BF4A3 /* PBXContainerItemProxy */ = {
			isa = PBXContainerItemProxy;
			containerPortal = 560FC5501CB004AD0014AA8E /* sqlcipher.xcodeproj */;
			proxyType = 2;
			remoteGlobalIDString = 4C0041981BFC382400ED2AD5;
			remoteInfo = "SQLCipher iOS";
		};
		56B14E8E1D4DAE54000BF4A3 /* PBXContainerItemProxy */ = {
			isa = PBXContainerItemProxy;
			containerPortal = 560FC5501CB004AD0014AA8E /* sqlcipher.xcodeproj */;
			proxyType = 2;
			remoteGlobalIDString = 4C0041B11BFC3B2200ED2AD5;
			remoteInfo = "SQLCipher OSX";
		};
		56B14E901D4DAE54000BF4A3 /* PBXContainerItemProxy */ = {
			isa = PBXContainerItemProxy;
			containerPortal = 560FC5501CB004AD0014AA8E /* sqlcipher.xcodeproj */;
			proxyType = 2;
			remoteGlobalIDString = 4C0041C31BFC3CC000ED2AD5;
			remoteInfo = "SQLCipher tvOS";
		};
		56B14E921D4DAE54000BF4A3 /* PBXContainerItemProxy */ = {
			isa = PBXContainerItemProxy;
			containerPortal = 560FC5501CB004AD0014AA8E /* sqlcipher.xcodeproj */;
			proxyType = 2;
			remoteGlobalIDString = 4C0041D61BFC3E2500ED2AD5;
			remoteInfo = "SQLCipher watchOS";
		};
		56B15D041CD4C33A00A24C8B /* PBXContainerItemProxy */ = {
			isa = PBXContainerItemProxy;
			containerPortal = 56CA21FE1BB414FE009A04C5 /* SQLite.xcodeproj */;
			proxyType = 2;
			remoteGlobalIDString = 03A65E5A1C6BB0F50062603F;
			remoteInfo = "SQLite tvOS";
		};
		56B15D061CD4C33A00A24C8B /* PBXContainerItemProxy */ = {
			isa = PBXContainerItemProxy;
			containerPortal = 56CA21FE1BB414FE009A04C5 /* SQLite.xcodeproj */;
			proxyType = 2;
			remoteGlobalIDString = 03A65E631C6BB0F60062603F;
			remoteInfo = "SQLiteTests tvOS";
		};
		56B15D081CD4C33A00A24C8B /* PBXContainerItemProxy */ = {
			isa = PBXContainerItemProxy;
			containerPortal = 56CA21FE1BB414FE009A04C5 /* SQLite.xcodeproj */;
			proxyType = 2;
			remoteGlobalIDString = A121AC451CA35C79005A31D1;
			remoteInfo = "SQLite watchOS";
		};
		56CA220A1BB414FE009A04C5 /* PBXContainerItemProxy */ = {
			isa = PBXContainerItemProxy;
			containerPortal = 56CA21FE1BB414FE009A04C5 /* SQLite.xcodeproj */;
			proxyType = 2;
			remoteGlobalIDString = DC2B29E21B26F718001C60EA;
			remoteInfo = "SQLite iOS";
		};
		56CA220E1BB414FE009A04C5 /* PBXContainerItemProxy */ = {
			isa = PBXContainerItemProxy;
			containerPortal = 56CA21FE1BB414FE009A04C5 /* SQLite.xcodeproj */;
			proxyType = 2;
			remoteGlobalIDString = DC7253AC1B52ADEB009B38B1;
			remoteInfo = "SQLite Mac";
		};
		56E5D7D51B4D3FEE00430942 /* PBXContainerItemProxy */ = {
			isa = PBXContainerItemProxy;
			containerPortal = DC3773EA19C8CBB3004FCF85 /* Project object */;
			proxyType = 1;
			remoteGlobalIDString = 56E5D7C91B4D3FED00430942;
			remoteInfo = GRDBiOS;
		};
		56E5D7FF1B4D422E00430942 /* PBXContainerItemProxy */ = {
			isa = PBXContainerItemProxy;
			containerPortal = DC3773EA19C8CBB3004FCF85 /* Project object */;
			proxyType = 1;
			remoteGlobalIDString = DC3773F219C8CBB3004FCF85;
			remoteInfo = GRDBOSX;
		};
		56E667C91C5A422500D48792 /* PBXContainerItemProxy */ = {
			isa = PBXContainerItemProxy;
			containerPortal = 56CA21FE1BB414FE009A04C5 /* SQLite.xcodeproj */;
			proxyType = 2;
			remoteGlobalIDString = EE247ADD1C3F04ED00AE3E12;
			remoteInfo = "SQLiteTests iOS";
		};
		56E667CB1C5A422500D48792 /* PBXContainerItemProxy */ = {
			isa = PBXContainerItemProxy;
			containerPortal = 56CA21FE1BB414FE009A04C5 /* SQLite.xcodeproj */;
			proxyType = 2;
			remoteGlobalIDString = EE247B451C3F3ED000AE3E12;
			remoteInfo = "SQLiteTests Mac";
		};
		EED9F6451CFE39D1004BA2B8 /* PBXContainerItemProxy */ = {
			isa = PBXContainerItemProxy;
			containerPortal = F3BA7FF31CFB23E4003DC1BA /* SQLiteLib.xcodeproj */;
			proxyType = 1;
			remoteGlobalIDString = D2AAC045055464E500DB518D;
			remoteInfo = sqlitecustom;
		};
		EED9F6471CFE39D7004BA2B8 /* PBXContainerItemProxy */ = {
			isa = PBXContainerItemProxy;
			containerPortal = F3BA7FF31CFB23E4003DC1BA /* SQLiteLib.xcodeproj */;
			proxyType = 1;
			remoteGlobalIDString = D2AAC045055464E500DB518D;
			remoteInfo = sqlitecustom;
		};
		F3BA7FF71CFB23E4003DC1BA /* PBXContainerItemProxy */ = {
			isa = PBXContainerItemProxy;
			containerPortal = F3BA7FF31CFB23E4003DC1BA /* SQLiteLib.xcodeproj */;
			proxyType = 2;
			remoteGlobalIDString = D2AAC046055464E500DB518D;
			remoteInfo = sqlitecustom;
		};
		F3BA80471CFB2AD7003DC1BA /* PBXContainerItemProxy */ = {
			isa = PBXContainerItemProxy;
			containerPortal = DC3773EA19C8CBB3004FCF85 /* Project object */;
			proxyType = 1;
			remoteGlobalIDString = F3BA7FFD1CFB25E4003DC1BA;
			remoteInfo = GRDBCustomSQLiteiOS;
		};
		F3BA80A11CFB2F6F003DC1BA /* PBXContainerItemProxy */ = {
			isa = PBXContainerItemProxy;
			containerPortal = DC3773EA19C8CBB3004FCF85 /* Project object */;
			proxyType = 1;
			remoteGlobalIDString = F3BA80591CFB2BB2003DC1BA;
			remoteInfo = GRDBCustomSQLiteOSX;
		};
/* End PBXContainerItemProxy section */

/* Begin PBXCopyFilesBuildPhase section */
		563363F51C960513000BE133 /* CopyFiles */ = {
			isa = PBXCopyFilesBuildPhase;
			buildActionMask = 2147483647;
			dstPath = "";
			dstSubfolderSpec = 10;
			files = (
				56B8C2441CA176AE00510325 /* Realm.framework in CopyFiles */,
				56B8C2451CA176AE00510325 /* RealmSwift.framework in CopyFiles */,
			);
			runOnlyForDeploymentPostprocessing = 0;
		};
/* End PBXCopyFilesBuildPhase section */

/* Begin PBXFileReference section */
		31A7787C1C6A4DD600F507F6 /* FetchedRecordsController.swift */ = {isa = PBXFileReference; fileEncoding = 4; lastKnownFileType = sourcecode.swift; path = FetchedRecordsController.swift; sourceTree = "<group>"; };
		5605F1491C672E4000235C62 /* CGFloat.swift */ = {isa = PBXFileReference; fileEncoding = 4; lastKnownFileType = sourcecode.swift; path = CGFloat.swift; sourceTree = "<group>"; };
		5605F14B1C672E4000235C62 /* DatabaseCoder.swift */ = {isa = PBXFileReference; fileEncoding = 4; lastKnownFileType = sourcecode.swift; path = DatabaseCoder.swift; sourceTree = "<group>"; };
		5605F14C1C672E4000235C62 /* DatabaseDateComponents.swift */ = {isa = PBXFileReference; fileEncoding = 4; lastKnownFileType = sourcecode.swift; path = DatabaseDateComponents.swift; sourceTree = "<group>"; };
		5605F14D1C672E4000235C62 /* DatabaseValue+Foundation.swift */ = {isa = PBXFileReference; fileEncoding = 4; lastKnownFileType = sourcecode.swift; path = "DatabaseValue+Foundation.swift"; sourceTree = "<group>"; };
		5605F14F1C672E4000235C62 /* Date.swift */ = {isa = PBXFileReference; fileEncoding = 4; lastKnownFileType = sourcecode.swift; path = Date.swift; sourceTree = "<group>"; };
		5605F1501C672E4000235C62 /* NSNull.swift */ = {isa = PBXFileReference; fileEncoding = 4; lastKnownFileType = sourcecode.swift; path = NSNull.swift; sourceTree = "<group>"; };
		5605F1511C672E4000235C62 /* NSNumber.swift */ = {isa = PBXFileReference; fileEncoding = 4; lastKnownFileType = sourcecode.swift; path = NSNumber.swift; sourceTree = "<group>"; };
		5605F1521C672E4000235C62 /* NSString.swift */ = {isa = PBXFileReference; fileEncoding = 4; lastKnownFileType = sourcecode.swift; path = NSString.swift; sourceTree = "<group>"; };
		5605F1531C672E4000235C62 /* NSURL.swift */ = {isa = PBXFileReference; fileEncoding = 4; lastKnownFileType = sourcecode.swift; path = NSURL.swift; sourceTree = "<group>"; };
		5605F1541C672E4000235C62 /* Row+Foundation.swift */ = {isa = PBXFileReference; fileEncoding = 4; lastKnownFileType = sourcecode.swift; path = "Row+Foundation.swift"; sourceTree = "<group>"; };
		5605F1551C672E4000235C62 /* StatementArguments+Foundation.swift */ = {isa = PBXFileReference; fileEncoding = 4; lastKnownFileType = sourcecode.swift; path = "StatementArguments+Foundation.swift"; sourceTree = "<group>"; };
		5605F1571C672E4000235C62 /* RawRepresentable.swift */ = {isa = PBXFileReference; fileEncoding = 4; lastKnownFileType = sourcecode.swift; path = RawRepresentable.swift; sourceTree = "<group>"; };
		5605F1581C672E4000235C62 /* StandardLibrary.swift */ = {isa = PBXFileReference; fileEncoding = 4; lastKnownFileType = sourcecode.swift; path = StandardLibrary.swift; sourceTree = "<group>"; };
		5605F1861C69111300235C62 /* StatementInformationTests.swift */ = {isa = PBXFileReference; fileEncoding = 4; lastKnownFileType = sourcecode.swift; path = StatementInformationTests.swift; sourceTree = "<group>"; };
		5605F1891C6B1A8700235C62 /* SQLCollation.swift */ = {isa = PBXFileReference; fileEncoding = 4; lastKnownFileType = sourcecode.swift; path = SQLCollation.swift; sourceTree = "<group>"; };
		5605F18A1C6B1A8700235C62 /* SQLFunction.swift */ = {isa = PBXFileReference; fileEncoding = 4; lastKnownFileType = sourcecode.swift; path = SQLFunction.swift; sourceTree = "<group>"; };
		5605F18B1C6B1A8700235C62 /* SQLOperator.swift */ = {isa = PBXFileReference; fileEncoding = 4; lastKnownFileType = sourcecode.swift; path = SQLOperator.swift; sourceTree = "<group>"; };
		5605F18C1C6B1A8700235C62 /* SQLSelectQuery.swift */ = {isa = PBXFileReference; fileEncoding = 4; lastKnownFileType = sourcecode.swift; path = SQLSelectQuery.swift; sourceTree = "<group>"; };
		5607EFD21BB8254800605DE3 /* TransactionObserverTests.swift */ = {isa = PBXFileReference; fileEncoding = 4; lastKnownFileType = sourcecode.swift; path = TransactionObserverTests.swift; sourceTree = "<group>"; };
		560A37A31C8F625000949E71 /* DatabasePool.swift */ = {isa = PBXFileReference; fileEncoding = 4; lastKnownFileType = sourcecode.swift; path = DatabasePool.swift; sourceTree = "<group>"; };
		560A37A61C8FF6E500949E71 /* SerializedDatabase.swift */ = {isa = PBXFileReference; fileEncoding = 4; lastKnownFileType = sourcecode.swift; path = SerializedDatabase.swift; sourceTree = "<group>"; };
		560A37AA1C90085D00949E71 /* DatabasePoolConcurrencyTests.swift */ = {isa = PBXFileReference; fileEncoding = 4; lastKnownFileType = sourcecode.swift; path = DatabasePoolConcurrencyTests.swift; sourceTree = "<group>"; };
		560A37AE1C90A8D800949E71 /* DatabasePoolCrashTests.swift */ = {isa = PBXFileReference; fileEncoding = 4; lastKnownFileType = sourcecode.swift; path = DatabasePoolCrashTests.swift; sourceTree = "<group>"; };
		560C97C61BFD0B8400BF8471 /* FunctionTests.swift */ = {isa = PBXFileReference; fileEncoding = 4; lastKnownFileType = sourcecode.swift; path = FunctionTests.swift; sourceTree = "<group>"; };
		560C981A1C0E22D300BF8471 /* GRDBOSXPerformanceTests.xctest */ = {isa = PBXFileReference; explicitFileType = wrapper.cfbundle; includeInIndex = 0; path = GRDBOSXPerformanceTests.xctest; sourceTree = BUILT_PRODUCTS_DIR; };
		560D923E1C672C3E00F4F92B /* DatabaseValueConvertible.swift */ = {isa = PBXFileReference; fileEncoding = 4; lastKnownFileType = sourcecode.swift; path = DatabaseValueConvertible.swift; sourceTree = "<group>"; };
		560D923F1C672C3E00F4F92B /* StatementColumnConvertible.swift */ = {isa = PBXFileReference; fileEncoding = 4; lastKnownFileType = sourcecode.swift; path = StatementColumnConvertible.swift; sourceTree = "<group>"; };
		560D92441C672C4B00F4F92B /* Persistable.swift */ = {isa = PBXFileReference; fileEncoding = 4; lastKnownFileType = sourcecode.swift; path = Persistable.swift; sourceTree = "<group>"; };
		560D92451C672C4B00F4F92B /* RowConvertible.swift */ = {isa = PBXFileReference; fileEncoding = 4; lastKnownFileType = sourcecode.swift; path = RowConvertible.swift; sourceTree = "<group>"; };
		560D92461C672C4B00F4F92B /* TableMapping.swift */ = {isa = PBXFileReference; fileEncoding = 4; lastKnownFileType = sourcecode.swift; path = TableMapping.swift; sourceTree = "<group>"; };
		560FC5101CAEEDF10014AA8E /* README.md */ = {isa = PBXFileReference; lastKnownFileType = net.daringfireball.markdown; path = README.md; sourceTree = "<group>"; };
		560FC54D1CB003810014AA8E /* GRDBCipher.framework */ = {isa = PBXFileReference; explicitFileType = wrapper.framework; includeInIndex = 0; path = GRDBCipher.framework; sourceTree = BUILT_PRODUCTS_DIR; };
		560FC5501CB004AD0014AA8E /* sqlcipher.xcodeproj */ = {isa = PBXFileReference; lastKnownFileType = "wrapper.pb-project"; name = sqlcipher.xcodeproj; path = SQLCipher/src/sqlcipher.xcodeproj; sourceTree = "<group>"; };
		560FC5B01CB00B880014AA8E /* GRDBTests.xctest */ = {isa = PBXFileReference; explicitFileType = wrapper.cfbundle; includeInIndex = 0; path = GRDBTests.xctest; sourceTree = BUILT_PRODUCTS_DIR; };
		561667001D08A49900ADD404 /* NSDecimalNumberTests.swift */ = {isa = PBXFileReference; fileEncoding = 4; lastKnownFileType = sourcecode.swift; path = NSDecimalNumberTests.swift; sourceTree = "<group>"; };
		5623E0901B4AFACC00B20B7F /* GRDBTestCase.swift */ = {isa = PBXFileReference; fileEncoding = 4; lastKnownFileType = sourcecode.swift; path = GRDBTestCase.swift; sourceTree = "<group>"; };
		56300B5D1C53C38F005A543B /* QueryInterfaceRequestTests.swift */ = {isa = PBXFileReference; fileEncoding = 4; lastKnownFileType = sourcecode.swift; path = QueryInterfaceRequestTests.swift; sourceTree = "<group>"; };
		56300B601C53C42C005A543B /* RowConvertible+QueryInterfaceRequestTests.swift */ = {isa = PBXFileReference; fileEncoding = 4; lastKnownFileType = sourcecode.swift; path = "RowConvertible+QueryInterfaceRequestTests.swift"; sourceTree = "<group>"; };
		56300B671C53D25E005A543B /* SQLSupportTests.swift */ = {isa = PBXFileReference; fileEncoding = 4; lastKnownFileType = sourcecode.swift; path = SQLSupportTests.swift; sourceTree = "<group>"; };
		56300B6A1C53D3E8005A543B /* TableMapping+QueryInterfaceRequestTests.swift */ = {isa = PBXFileReference; fileEncoding = 4; lastKnownFileType = sourcecode.swift; path = "TableMapping+QueryInterfaceRequestTests.swift"; sourceTree = "<group>"; };
		56300B6F1C53F592005A543B /* QueryInterfaceRequest.swift */ = {isa = PBXFileReference; fileEncoding = 4; lastKnownFileType = sourcecode.swift; path = QueryInterfaceRequest.swift; sourceTree = "<group>"; };
		56300B841C54DC95005A543B /* Record+QueryInterfaceRequestTests.swift */ = {isa = PBXFileReference; fileEncoding = 4; lastKnownFileType = sourcecode.swift; path = "Record+QueryInterfaceRequestTests.swift"; sourceTree = "<group>"; };
		563363A91C933FF8000BE133 /* MutablePersistableTests.swift */ = {isa = PBXFileReference; fileEncoding = 4; lastKnownFileType = sourcecode.swift; path = MutablePersistableTests.swift; sourceTree = "<group>"; };
		563363AA1C933FF8000BE133 /* PersistableTests.swift */ = {isa = PBXFileReference; fileEncoding = 4; lastKnownFileType = sourcecode.swift; path = PersistableTests.swift; sourceTree = "<group>"; };
		563363BC1C93FD5E000BE133 /* DatabaseQueueConcurrencyTests.swift */ = {isa = PBXFileReference; fileEncoding = 4; lastKnownFileType = sourcecode.swift; path = DatabaseQueueConcurrencyTests.swift; sourceTree = "<group>"; };
		563363BF1C942C04000BE133 /* DatabaseReader.swift */ = {isa = PBXFileReference; fileEncoding = 4; lastKnownFileType = sourcecode.swift; path = DatabaseReader.swift; sourceTree = "<group>"; };
		563363C31C942C37000BE133 /* DatabaseWriter.swift */ = {isa = PBXFileReference; fileEncoding = 4; lastKnownFileType = sourcecode.swift; path = DatabaseWriter.swift; sourceTree = "<group>"; };
		563363CF1C943D13000BE133 /* DatabasePoolReleaseMemoryTests.swift */ = {isa = PBXFileReference; fileEncoding = 4; lastKnownFileType = sourcecode.swift; path = DatabasePoolReleaseMemoryTests.swift; sourceTree = "<group>"; };
		563363D41C94484E000BE133 /* DatabaseQueueReleaseMemoryTests.swift */ = {isa = PBXFileReference; fileEncoding = 4; lastKnownFileType = sourcecode.swift; path = DatabaseQueueReleaseMemoryTests.swift; sourceTree = "<group>"; };
		563363D71C95787F000BE133 /* DatabaseStore.swift */ = {isa = PBXFileReference; fileEncoding = 4; lastKnownFileType = sourcecode.swift; path = DatabaseStore.swift; sourceTree = "<group>"; };
		563363DB1C95891E000BE133 /* DatabaseQueueFileAttributesTests.swift */ = {isa = PBXFileReference; fileEncoding = 4; lastKnownFileType = sourcecode.swift; path = DatabaseQueueFileAttributesTests.swift; sourceTree = "<group>"; };
		563363DE1C959295000BE133 /* DatabasePoolFileAttributesTests.swift */ = {isa = PBXFileReference; fileEncoding = 4; lastKnownFileType = sourcecode.swift; path = DatabasePoolFileAttributesTests.swift; sourceTree = "<group>"; };
		563363F81C960711000BE133 /* PerformanceRealmTests.realm */ = {isa = PBXFileReference; lastKnownFileType = file; path = PerformanceRealmTests.realm; sourceTree = "<group>"; };
		563445041C4A7FD7003D3DC6 /* Utils.swift */ = {isa = PBXFileReference; fileEncoding = 4; lastKnownFileType = sourcecode.swift; path = Utils.swift; sourceTree = "<group>"; };
		5634B0721CF22BEF005360B9 /* FetchRequestTests.swift */ = {isa = PBXFileReference; fileEncoding = 4; lastKnownFileType = sourcecode.swift; path = FetchRequestTests.swift; sourceTree = "<group>"; };
		5634B1061CF9B970005360B9 /* TransactionObserverSavepointsTests.swift */ = {isa = PBXFileReference; fileEncoding = 4; lastKnownFileType = sourcecode.swift; path = TransactionObserverSavepointsTests.swift; sourceTree = "<group>"; };
		5636E9BB1D22574100B9B05F /* FetchRequest.swift */ = {isa = PBXFileReference; fileEncoding = 4; lastKnownFileType = sourcecode.swift; path = FetchRequest.swift; sourceTree = "<group>"; };
		563ABAF61D18824F003B37F3 /* NSUUID.swift */ = {isa = PBXFileReference; fileEncoding = 4; lastKnownFileType = sourcecode.swift; path = NSUUID.swift; sourceTree = "<group>"; };
		564A50C61BFF4B7F00B3A3A2 /* CollationTests.swift */ = {isa = PBXFileReference; fileEncoding = 4; lastKnownFileType = sourcecode.swift; path = CollationTests.swift; sourceTree = "<group>"; };
		565049041CE32543000A97D8 /* FetchedRecordsControllerTests.swift */ = {isa = PBXFileReference; fileEncoding = 4; lastKnownFileType = sourcecode.swift; path = FetchedRecordsControllerTests.swift; sourceTree = "<group>"; };
		56553C181C3E906C00522B5C /* GRDBOSXCrashTests.xctest */ = {isa = PBXFileReference; explicitFileType = wrapper.cfbundle; includeInIndex = 0; path = GRDBOSXCrashTests.xctest; sourceTree = BUILT_PRODUCTS_DIR; };
		5657AAA91D106E39006283EF /* NSDate.swift */ = {isa = PBXFileReference; fileEncoding = 4; lastKnownFileType = sourcecode.swift; path = NSDate.swift; sourceTree = "<group>"; };
		5657AAB81D107001006283EF /* NSData.swift */ = {isa = PBXFileReference; fileEncoding = 4; lastKnownFileType = sourcecode.swift; path = NSData.swift; sourceTree = "<group>"; };
		5657AB0E1D10899D006283EF /* URL.swift */ = {isa = PBXFileReference; fileEncoding = 4; lastKnownFileType = sourcecode.swift; path = URL.swift; sourceTree = "<group>"; };
		5657AB2F1D108BA9006283EF /* DataTests.swift */ = {isa = PBXFileReference; fileEncoding = 4; lastKnownFileType = sourcecode.swift; path = DataTests.swift; sourceTree = "<group>"; };
		5657AB301D108BA9006283EF /* NSDataTests.swift */ = {isa = PBXFileReference; fileEncoding = 4; lastKnownFileType = sourcecode.swift; path = NSDataTests.swift; sourceTree = "<group>"; };
		5657AB311D108BA9006283EF /* NSNullTests.swift */ = {isa = PBXFileReference; fileEncoding = 4; lastKnownFileType = sourcecode.swift; path = NSNullTests.swift; sourceTree = "<group>"; };
		5657AB321D108BA9006283EF /* NSNumberTests.swift */ = {isa = PBXFileReference; fileEncoding = 4; lastKnownFileType = sourcecode.swift; path = NSNumberTests.swift; sourceTree = "<group>"; };
		5657AB331D108BA9006283EF /* NSStringTests.swift */ = {isa = PBXFileReference; fileEncoding = 4; lastKnownFileType = sourcecode.swift; path = NSStringTests.swift; sourceTree = "<group>"; };
		5657AB341D108BA9006283EF /* NSURLTests.swift */ = {isa = PBXFileReference; fileEncoding = 4; lastKnownFileType = sourcecode.swift; path = NSURLTests.swift; sourceTree = "<group>"; };
		5657AB351D108BA9006283EF /* URLTests.swift */ = {isa = PBXFileReference; fileEncoding = 4; lastKnownFileType = sourcecode.swift; path = URLTests.swift; sourceTree = "<group>"; };
		565B0FEE1BBC7D980098DE03 /* RowConvertibleTests.swift */ = {isa = PBXFileReference; fileEncoding = 4; lastKnownFileType = sourcecode.swift; path = RowConvertibleTests.swift; sourceTree = "<group>"; };
		565D5D701BBC694D00DC9BD4 /* Row+FoundationTests.swift */ = {isa = PBXFileReference; fileEncoding = 4; lastKnownFileType = sourcecode.swift; path = "Row+FoundationTests.swift"; sourceTree = "<group>"; };
		565D5D731BBC70AE00DC9BD4 /* StatementArguments+FoundationTests.swift */ = {isa = PBXFileReference; fileEncoding = 4; lastKnownFileType = sourcecode.swift; path = "StatementArguments+FoundationTests.swift"; sourceTree = "<group>"; };
		565EFAED1D0436CE00A8FA9D /* NumericOverflowTests.swift */ = {isa = PBXFileReference; fileEncoding = 4; lastKnownFileType = sourcecode.swift; path = NumericOverflowTests.swift; sourceTree = "<group>"; };
		565F03C11CE5D3AA00DE108F /* AdapterRowTests.swift */ = {isa = PBXFileReference; fileEncoding = 4; lastKnownFileType = sourcecode.swift; path = AdapterRowTests.swift; sourceTree = "<group>"; };
		566AD8B11D5318F4002EC1A8 /* SQLTableBuilder.swift */ = {isa = PBXFileReference; fileEncoding = 4; lastKnownFileType = sourcecode.swift; path = SQLTableBuilder.swift; sourceTree = "<group>"; };
		566AD8C51D531BE4002EC1A8 /* SQLTableBuilderTests.swift */ = {isa = PBXFileReference; fileEncoding = 4; lastKnownFileType = sourcecode.swift; path = SQLTableBuilderTests.swift; sourceTree = "<group>"; };
		567156151CB142AA007DC145 /* ReadOnlyDatabaseTests.swift */ = {isa = PBXFileReference; fileEncoding = 4; lastKnownFileType = sourcecode.swift; path = ReadOnlyDatabaseTests.swift; sourceTree = "<group>"; };
		5671566C1CB16729007DC145 /* GRDBCipherOSXEncryptedTests.xctest */ = {isa = PBXFileReference; explicitFileType = wrapper.cfbundle; includeInIndex = 0; path = GRDBCipherOSXEncryptedTests.xctest; sourceTree = BUILT_PRODUCTS_DIR; };
		567156701CB18050007DC145 /* EncryptionTests.swift */ = {isa = PBXFileReference; fileEncoding = 4; lastKnownFileType = sourcecode.swift; path = EncryptionTests.swift; sourceTree = "<group>"; };
		5672DE581CDB72520022BA81 /* DatabaseQueueBackupTests.swift */ = {isa = PBXFileReference; fileEncoding = 4; lastKnownFileType = sourcecode.swift; path = DatabaseQueueBackupTests.swift; sourceTree = "<group>"; };
		5672DE661CDB751D0022BA81 /* DatabasePoolBackupTests.swift */ = {isa = PBXFileReference; fileEncoding = 4; lastKnownFileType = sourcecode.swift; path = DatabasePoolBackupTests.swift; sourceTree = "<group>"; };
		567404871CEF84C8003ED5CC /* RowAdapter.swift */ = {isa = PBXFileReference; fileEncoding = 4; lastKnownFileType = sourcecode.swift; path = RowAdapter.swift; sourceTree = "<group>"; };
		567A80521D41350C00C7DCEC /* IndexInfoTests.swift */ = {isa = PBXFileReference; fileEncoding = 4; lastKnownFileType = sourcecode.swift; path = IndexInfoTests.swift; sourceTree = "<group>"; };
		5683C2681B4D445E00296494 /* libsqlite3.dylib */ = {isa = PBXFileReference; lastKnownFileType = "compiled.mach-o.dylib"; name = libsqlite3.dylib; path = Platforms/iPhoneOS.platform/Developer/SDKs/iPhoneOS8.4.sdk/usr/lib/libsqlite3.dylib; sourceTree = DEVELOPER_DIR; };
		5687359E1CEDE16C009B9116 /* Betty.jpeg */ = {isa = PBXFileReference; lastKnownFileType = image.jpeg; path = Betty.jpeg; sourceTree = "<group>"; };
		568BE5191CB035A900270F93 /* sqlite3.h */ = {isa = PBXFileReference; fileEncoding = 4; lastKnownFileType = sourcecode.c.h; name = sqlite3.h; path = SQLCipher/src/sqlite3.h; sourceTree = "<group>"; };
		568BE51F1CB0360500270F93 /* GRDB.xcconfig */ = {isa = PBXFileReference; lastKnownFileType = text.xcconfig; name = GRDB.xcconfig; path = SQLCipher/GRDB.xcconfig; sourceTree = "<group>"; };
		568BE5201CB0360500270F93 /* module.modulemap */ = {isa = PBXFileReference; lastKnownFileType = "sourcecode.module-map"; name = module.modulemap; path = SQLCipher/module.modulemap; sourceTree = "<group>"; };
		568E1CB71CB03847008D97A6 /* GRDBCipher-Bridging.h */ = {isa = PBXFileReference; fileEncoding = 4; lastKnownFileType = sourcecode.c.h; name = "GRDBCipher-Bridging.h"; path = "SQLCipher/GRDBCipher-Bridging.h"; sourceTree = "<group>"; };
		568E1CB81CB03847008D97A6 /* GRDBCipher.h */ = {isa = PBXFileReference; fileEncoding = 4; lastKnownFileType = sourcecode.c.h; name = GRDBCipher.h; path = SQLCipher/GRDBCipher.h; sourceTree = "<group>"; };
		5690C3251D23E6D800E59934 /* DateComponentsTests.swift */ = {isa = PBXFileReference; fileEncoding = 4; lastKnownFileType = sourcecode.swift; path = DateComponentsTests.swift; sourceTree = "<group>"; };
		5690C3361D23E7D200E59934 /* DateTests.swift */ = {isa = PBXFileReference; fileEncoding = 4; lastKnownFileType = sourcecode.swift; path = DateTests.swift; sourceTree = "<group>"; };
		5690C33F1D23E82A00E59934 /* Data.swift */ = {isa = PBXFileReference; fileEncoding = 4; lastKnownFileType = sourcecode.swift; path = Data.swift; sourceTree = "<group>"; };
		569178451CED9B6000E179EA /* DatabaseQueueTests.swift */ = {isa = PBXFileReference; fileEncoding = 4; lastKnownFileType = sourcecode.swift; path = DatabaseQueueTests.swift; sourceTree = "<group>"; };
		569530FB1C9067CC00CF1A2B /* DatabaseQueueCrashTests.swift */ = {isa = PBXFileReference; fileEncoding = 4; lastKnownFileType = sourcecode.swift; path = DatabaseQueueCrashTests.swift; sourceTree = "<group>"; };
		569530FC1C9067CC00CF1A2B /* DatabaseValueConvertibleCrashTests.swift */ = {isa = PBXFileReference; fileEncoding = 4; lastKnownFileType = sourcecode.swift; path = DatabaseValueConvertibleCrashTests.swift; sourceTree = "<group>"; };
		569530FD1C9067CC00CF1A2B /* GRDBCrashTestCase.swift */ = {isa = PBXFileReference; fileEncoding = 4; lastKnownFileType = sourcecode.swift; path = GRDBCrashTestCase.swift; sourceTree = "<group>"; };
		569530FE1C9067CC00CF1A2B /* MigrationCrashTests.swift */ = {isa = PBXFileReference; fileEncoding = 4; lastKnownFileType = sourcecode.swift; path = MigrationCrashTests.swift; sourceTree = "<group>"; };
		569530FF1C9067CC00CF1A2B /* RecordCrashTests.swift */ = {isa = PBXFileReference; fileEncoding = 4; lastKnownFileType = sourcecode.swift; path = RecordCrashTests.swift; sourceTree = "<group>"; };
		569531001C9067CC00CF1A2B /* StatementColumnConvertibleCrashTests.swift */ = {isa = PBXFileReference; fileEncoding = 4; lastKnownFileType = sourcecode.swift; path = StatementColumnConvertibleCrashTests.swift; sourceTree = "<group>"; };
		569531011C9067CC00CF1A2B /* StatementCrashTests.swift */ = {isa = PBXFileReference; fileEncoding = 4; lastKnownFileType = sourcecode.swift; path = StatementCrashTests.swift; sourceTree = "<group>"; };
		5695311E1C907A8C00CF1A2B /* DatabaseSchemaCache.swift */ = {isa = PBXFileReference; fileEncoding = 4; lastKnownFileType = sourcecode.swift; path = DatabaseSchemaCache.swift; sourceTree = "<group>"; };
		569531231C90878D00CF1A2B /* DatabaseQueueSchemaCacheTests.swift */ = {isa = PBXFileReference; fileEncoding = 4; lastKnownFileType = sourcecode.swift; path = DatabaseQueueSchemaCacheTests.swift; sourceTree = "<group>"; };
		569531281C908A5B00CF1A2B /* DatabasePoolSchemaCacheTests.swift */ = {isa = PBXFileReference; fileEncoding = 4; lastKnownFileType = sourcecode.swift; path = DatabasePoolSchemaCacheTests.swift; sourceTree = "<group>"; };
		569531331C919DF200CF1A2B /* DatabasePoolCollationTests.swift */ = {isa = PBXFileReference; fileEncoding = 4; lastKnownFileType = sourcecode.swift; path = DatabasePoolCollationTests.swift; sourceTree = "<group>"; };
		569531361C919DF700CF1A2B /* DatabasePoolFunctionTests.swift */ = {isa = PBXFileReference; fileEncoding = 4; lastKnownFileType = sourcecode.swift; path = DatabasePoolFunctionTests.swift; sourceTree = "<group>"; };
		569C1EB11CF07DDD0042627B /* DatabaseSchedulerTests.swift */ = {isa = PBXFileReference; fileEncoding = 4; lastKnownFileType = sourcecode.swift; path = DatabaseSchedulerTests.swift; sourceTree = "<group>"; };
		56A238131B9C74A90082EB20 /* DatabaseTests.swift */ = {isa = PBXFileReference; fileEncoding = 4; lastKnownFileType = sourcecode.swift; path = DatabaseTests.swift; sourceTree = "<group>"; };
		56A238141B9C74A90082EB20 /* InMemoryDatabaseTests.swift */ = {isa = PBXFileReference; fileEncoding = 4; lastKnownFileType = sourcecode.swift; path = InMemoryDatabaseTests.swift; sourceTree = "<group>"; };
		56A238161B9C74A90082EB20 /* DatabaseErrorTests.swift */ = {isa = PBXFileReference; fileEncoding = 4; lastKnownFileType = sourcecode.swift; path = DatabaseErrorTests.swift; sourceTree = "<group>"; };
		56A238181B9C74A90082EB20 /* DatabaseValueTests.swift */ = {isa = PBXFileReference; fileEncoding = 4; lastKnownFileType = sourcecode.swift; path = DatabaseValueTests.swift; sourceTree = "<group>"; };
		56A2381A1B9C74A90082EB20 /* DatabaseValueConvertibleSubclassTests.swift */ = {isa = PBXFileReference; fileEncoding = 4; lastKnownFileType = sourcecode.swift; path = DatabaseValueConvertibleSubclassTests.swift; sourceTree = "<group>"; };
		56A2381B1B9C74A90082EB20 /* DatabaseValueConversionTests.swift */ = {isa = PBXFileReference; fileEncoding = 4; lastKnownFileType = sourcecode.swift; path = DatabaseValueConversionTests.swift; sourceTree = "<group>"; };
		56A2381C1B9C74A90082EB20 /* RawRepresentableTests.swift */ = {isa = PBXFileReference; fileEncoding = 4; lastKnownFileType = sourcecode.swift; path = RawRepresentableTests.swift; sourceTree = "<group>"; };
		56A2381E1B9C74A90082EB20 /* DictionaryRowTests.swift */ = {isa = PBXFileReference; fileEncoding = 4; lastKnownFileType = sourcecode.swift; path = DictionaryRowTests.swift; sourceTree = "<group>"; };
		56A2381F1B9C74A90082EB20 /* DetachedRowTests.swift */ = {isa = PBXFileReference; fileEncoding = 4; lastKnownFileType = sourcecode.swift; path = DetachedRowTests.swift; sourceTree = "<group>"; };
		56A238211B9C74A90082EB20 /* SelectStatementTests.swift */ = {isa = PBXFileReference; fileEncoding = 4; lastKnownFileType = sourcecode.swift; path = SelectStatementTests.swift; sourceTree = "<group>"; };
		56A238221B9C74A90082EB20 /* UpdateStatementTests.swift */ = {isa = PBXFileReference; fileEncoding = 4; lastKnownFileType = sourcecode.swift; path = UpdateStatementTests.swift; sourceTree = "<group>"; };
		56A238241B9C74A90082EB20 /* DatabaseMigratorTests.swift */ = {isa = PBXFileReference; fileEncoding = 4; lastKnownFileType = sourcecode.swift; path = DatabaseMigratorTests.swift; sourceTree = "<group>"; };
		56A238261B9C74A90082EB20 /* MinimalPrimaryKeyRowIDTests.swift */ = {isa = PBXFileReference; fileEncoding = 4; lastKnownFileType = sourcecode.swift; path = MinimalPrimaryKeyRowIDTests.swift; sourceTree = "<group>"; };
		56A238271B9C74A90082EB20 /* MinimalPrimaryKeySingleTests.swift */ = {isa = PBXFileReference; fileEncoding = 4; lastKnownFileType = sourcecode.swift; path = MinimalPrimaryKeySingleTests.swift; sourceTree = "<group>"; };
		56A238281B9C74A90082EB20 /* PrimaryKeyMultipleTests.swift */ = {isa = PBXFileReference; fileEncoding = 4; lastKnownFileType = sourcecode.swift; path = PrimaryKeyMultipleTests.swift; sourceTree = "<group>"; };
		56A238291B9C74A90082EB20 /* PrimaryKeyNoneTests.swift */ = {isa = PBXFileReference; fileEncoding = 4; lastKnownFileType = sourcecode.swift; path = PrimaryKeyNoneTests.swift; sourceTree = "<group>"; };
		56A2382A1B9C74A90082EB20 /* PrimaryKeyRowIDTests.swift */ = {isa = PBXFileReference; fileEncoding = 4; lastKnownFileType = sourcecode.swift; path = PrimaryKeyRowIDTests.swift; sourceTree = "<group>"; };
		56A2382B1B9C74A90082EB20 /* PrimaryKeySingleTests.swift */ = {isa = PBXFileReference; fileEncoding = 4; lastKnownFileType = sourcecode.swift; path = PrimaryKeySingleTests.swift; sourceTree = "<group>"; };
		56A2382C1B9C74A90082EB20 /* PrimaryKeySingleWithReplaceConflictResolutionTests.swift */ = {isa = PBXFileReference; fileEncoding = 4; lastKnownFileType = sourcecode.swift; path = PrimaryKeySingleWithReplaceConflictResolutionTests.swift; sourceTree = "<group>"; };
		56A2382D1B9C74A90082EB20 /* RecordCopyTests.swift */ = {isa = PBXFileReference; fileEncoding = 4; lastKnownFileType = sourcecode.swift; path = RecordCopyTests.swift; sourceTree = "<group>"; };
		56A2382F1B9C74A90082EB20 /* RecordEditedTests.swift */ = {isa = PBXFileReference; fileEncoding = 4; lastKnownFileType = sourcecode.swift; path = RecordEditedTests.swift; sourceTree = "<group>"; };
		56A238301B9C74A90082EB20 /* RecordAwakeFromFetchTests.swift */ = {isa = PBXFileReference; fileEncoding = 4; lastKnownFileType = sourcecode.swift; path = RecordAwakeFromFetchTests.swift; sourceTree = "<group>"; };
		56A238311B9C74A90082EB20 /* RecordFetchTests.swift */ = {isa = PBXFileReference; fileEncoding = 4; lastKnownFileType = sourcecode.swift; path = RecordFetchTests.swift; sourceTree = "<group>"; };
		56A238321B9C74A90082EB20 /* RecordInitializersTests.swift */ = {isa = PBXFileReference; fileEncoding = 4; lastKnownFileType = sourcecode.swift; path = RecordInitializersTests.swift; sourceTree = "<group>"; };
		56A238331B9C74A90082EB20 /* RecordSubClassTests.swift */ = {isa = PBXFileReference; fileEncoding = 4; lastKnownFileType = sourcecode.swift; path = RecordSubClassTests.swift; sourceTree = "<group>"; };
		56A238701B9C75030082EB20 /* Configuration.swift */ = {isa = PBXFileReference; fileEncoding = 4; lastKnownFileType = sourcecode.swift; path = Configuration.swift; sourceTree = "<group>"; };
		56A238711B9C75030082EB20 /* Database.swift */ = {isa = PBXFileReference; fileEncoding = 4; lastKnownFileType = sourcecode.swift; path = Database.swift; sourceTree = "<group>"; };
		56A238731B9C75030082EB20 /* DatabaseError.swift */ = {isa = PBXFileReference; fileEncoding = 4; lastKnownFileType = sourcecode.swift; path = DatabaseError.swift; sourceTree = "<group>"; };
		56A238741B9C75030082EB20 /* DatabaseQueue.swift */ = {isa = PBXFileReference; fileEncoding = 4; lastKnownFileType = sourcecode.swift; path = DatabaseQueue.swift; sourceTree = "<group>"; };
		56A238751B9C75030082EB20 /* DatabaseValue.swift */ = {isa = PBXFileReference; fileEncoding = 4; lastKnownFileType = sourcecode.swift; path = DatabaseValue.swift; sourceTree = "<group>"; };
		56A238761B9C75030082EB20 /* Row.swift */ = {isa = PBXFileReference; fileEncoding = 4; lastKnownFileType = sourcecode.swift; path = Row.swift; sourceTree = "<group>"; };
		56A238781B9C75030082EB20 /* Statement.swift */ = {isa = PBXFileReference; fileEncoding = 4; lastKnownFileType = sourcecode.swift; path = Statement.swift; sourceTree = "<group>"; };
		56A238921B9C750B0082EB20 /* DatabaseMigrator.swift */ = {isa = PBXFileReference; fileEncoding = 4; lastKnownFileType = sourcecode.swift; path = DatabaseMigrator.swift; sourceTree = "<group>"; };
		56A238A11B9C753B0082EB20 /* Record.swift */ = {isa = PBXFileReference; fileEncoding = 4; lastKnownFileType = sourcecode.swift; path = Record.swift; sourceTree = "<group>"; };
		56A238B51B9CA2590082EB20 /* DatabaseTimestampTests.swift */ = {isa = PBXFileReference; fileEncoding = 4; lastKnownFileType = sourcecode.swift; path = DatabaseTimestampTests.swift; sourceTree = "<group>"; };
		56A4CDAF1D4234B200B1A9B9 /* SQLExpressionLiteralTests.swift */ = {isa = PBXFileReference; fileEncoding = 4; lastKnownFileType = sourcecode.swift; path = SQLExpressionLiteralTests.swift; sourceTree = "<group>"; };
		56A5E4081BA2BCF900707640 /* RecordWithColumnNameManglingTests.swift */ = {isa = PBXFileReference; fileEncoding = 4; lastKnownFileType = sourcecode.swift; path = RecordWithColumnNameManglingTests.swift; sourceTree = "<group>"; };
		56A8C21E1D1914110096E9D4 /* UUIDTests.swift */ = {isa = PBXFileReference; fileEncoding = 4; lastKnownFileType = sourcecode.swift; path = UUIDTests.swift; sourceTree = "<group>"; };
		56A8C22F1D1914540096E9D4 /* UUID.swift */ = {isa = PBXFileReference; fileEncoding = 4; lastKnownFileType = sourcecode.swift; path = UUID.swift; sourceTree = "<group>"; };
		56A8C2361D1914790096E9D4 /* NSUUIDTests.swift */ = {isa = PBXFileReference; fileEncoding = 4; lastKnownFileType = sourcecode.swift; path = NSUUIDTests.swift; sourceTree = "<group>"; };
		56AF746A1D41FB9C005E9FF3 /* DatabaseValueConvertibleEscapingTests.swift */ = {isa = PBXFileReference; fileEncoding = 4; lastKnownFileType = sourcecode.swift; path = DatabaseValueConvertibleEscapingTests.swift; sourceTree = "<group>"; };
		56AFCA231CB1A8BB00F48B96 /* GRDBCipher.framework */ = {isa = PBXFileReference; explicitFileType = wrapper.framework; includeInIndex = 0; path = GRDBCipher.framework; sourceTree = BUILT_PRODUCTS_DIR; };
		56AFCA7F1CB1AA9900F48B96 /* GRDBTests.xctest */ = {isa = PBXFileReference; explicitFileType = wrapper.cfbundle; includeInIndex = 0; path = GRDBTests.xctest; sourceTree = BUILT_PRODUCTS_DIR; };
		56AFCAD71CB1ABC800F48B96 /* GRDBTests.xctest */ = {isa = PBXFileReference; explicitFileType = wrapper.cfbundle; includeInIndex = 0; path = GRDBTests.xctest; sourceTree = BUILT_PRODUCTS_DIR; };
		56B14E7E1D4DAE54000BF4A3 /* RowAsDictionaryLiteralConvertibleTests.swift */ = {isa = PBXFileReference; fileEncoding = 4; lastKnownFileType = sourcecode.swift; path = RowAsDictionaryLiteralConvertibleTests.swift; sourceTree = "<group>"; };
		56B15D0A1CD4C35100A24C8B /* FetchedRecordsControlleriOSTests.swift */ = {isa = PBXFileReference; fileEncoding = 4; lastKnownFileType = sourcecode.swift; path = FetchedRecordsControlleriOSTests.swift; sourceTree = "<group>"; };
		56B7F4291BE14A1900E39BBF /* CGFloatTests.swift */ = {isa = PBXFileReference; fileEncoding = 4; lastKnownFileType = sourcecode.swift; path = CGFloatTests.swift; sourceTree = "<group>"; };
		56B7F4361BE4C11200E39BBF /* DatabaseCoderTests.swift */ = {isa = PBXFileReference; fileEncoding = 4; lastKnownFileType = sourcecode.swift; path = DatabaseCoderTests.swift; sourceTree = "<group>"; };
		56B7F4391BEB42D500E39BBF /* Migration.swift */ = {isa = PBXFileReference; fileEncoding = 4; lastKnownFileType = sourcecode.swift; path = Migration.swift; sourceTree = "<group>"; };
		56B8C2401CA1758F00510325 /* Realm.framework */ = {isa = PBXFileReference; lastKnownFileType = wrapper.framework; name = Realm.framework; path = "Realm/build/osx/swift-2.2/Realm.framework"; sourceTree = "<group>"; };
		56B8C2411CA1758F00510325 /* RealmSwift.framework */ = {isa = PBXFileReference; lastKnownFileType = wrapper.framework; name = RealmSwift.framework; path = "Realm/build/osx/swift-2.2/RealmSwift.framework"; sourceTree = "<group>"; };
		56B8F49A1B4E2F3600C24296 /* GRDB.xcconfig */ = {isa = PBXFileReference; lastKnownFileType = text.xcconfig; path = GRDB.xcconfig; sourceTree = "<group>"; };
		56BB6EA81D3009B100A1CA52 /* SchedulingWatchdog.swift */ = {isa = PBXFileReference; fileEncoding = 4; lastKnownFileType = sourcecode.swift; path = SchedulingWatchdog.swift; sourceTree = "<group>"; };
		56BB86111BA9886D001F9168 /* PerformanceTests.sqlite */ = {isa = PBXFileReference; lastKnownFileType = file; path = PerformanceTests.sqlite; sourceTree = "<group>"; };
		56BB86121BA9886D001F9168 /* InsertRecordTests.swift */ = {isa = PBXFileReference; fileEncoding = 4; lastKnownFileType = sourcecode.swift; path = InsertRecordTests.swift; sourceTree = "<group>"; };
		56BB86181BA988F2001F9168 /* FMDatabase.h */ = {isa = PBXFileReference; fileEncoding = 4; lastKnownFileType = sourcecode.c.h; path = FMDatabase.h; sourceTree = "<group>"; };
		56BB86191BA988F2001F9168 /* FMDatabase.m */ = {isa = PBXFileReference; fileEncoding = 4; lastKnownFileType = sourcecode.c.objc; path = FMDatabase.m; sourceTree = "<group>"; };
		56BB861A1BA988F2001F9168 /* FMDatabaseAdditions.h */ = {isa = PBXFileReference; fileEncoding = 4; lastKnownFileType = sourcecode.c.h; path = FMDatabaseAdditions.h; sourceTree = "<group>"; };
		56BB861B1BA988F2001F9168 /* FMDatabaseAdditions.m */ = {isa = PBXFileReference; fileEncoding = 4; lastKnownFileType = sourcecode.c.objc; path = FMDatabaseAdditions.m; sourceTree = "<group>"; };
		56BB861C1BA988F2001F9168 /* FMDatabasePool.h */ = {isa = PBXFileReference; fileEncoding = 4; lastKnownFileType = sourcecode.c.h; path = FMDatabasePool.h; sourceTree = "<group>"; };
		56BB861D1BA988F2001F9168 /* FMDatabasePool.m */ = {isa = PBXFileReference; fileEncoding = 4; lastKnownFileType = sourcecode.c.objc; path = FMDatabasePool.m; sourceTree = "<group>"; };
		56BB861E1BA988F2001F9168 /* FMDatabaseQueue.h */ = {isa = PBXFileReference; fileEncoding = 4; lastKnownFileType = sourcecode.c.h; path = FMDatabaseQueue.h; sourceTree = "<group>"; };
		56BB861F1BA988F2001F9168 /* FMDatabaseQueue.m */ = {isa = PBXFileReference; fileEncoding = 4; lastKnownFileType = sourcecode.c.objc; path = FMDatabaseQueue.m; sourceTree = "<group>"; };
		56BB86201BA988F2001F9168 /* FMDB.h */ = {isa = PBXFileReference; fileEncoding = 4; lastKnownFileType = sourcecode.c.h; path = FMDB.h; sourceTree = "<group>"; };
		56BB86211BA988F2001F9168 /* FMResultSet.h */ = {isa = PBXFileReference; fileEncoding = 4; lastKnownFileType = sourcecode.c.h; path = FMResultSet.h; sourceTree = "<group>"; };
		56BB86221BA988F2001F9168 /* FMResultSet.m */ = {isa = PBXFileReference; fileEncoding = 4; lastKnownFileType = sourcecode.c.objc; path = FMResultSet.m; sourceTree = "<group>"; };
		56BB862D1BA98933001F9168 /* GRDBPerformanceTests-Bridging.h */ = {isa = PBXFileReference; fileEncoding = 4; lastKnownFileType = sourcecode.c.h; path = "GRDBPerformanceTests-Bridging.h"; sourceTree = "<group>"; };
		56BB862E1BA98AA9001F9168 /* libsqlite3.tbd */ = {isa = PBXFileReference; lastKnownFileType = "sourcecode.text-based-dylib-definition"; name = libsqlite3.tbd; path = Platforms/iPhoneOS.platform/Developer/SDKs/iPhoneOS9.0.sdk/usr/lib/libsqlite3.tbd; sourceTree = DEVELOPER_DIR; };
		56BB86301BA98AB0001F9168 /* libsqlite3.tbd */ = {isa = PBXFileReference; lastKnownFileType = "sourcecode.text-based-dylib-definition"; name = libsqlite3.tbd; path = usr/lib/libsqlite3.tbd; sourceTree = SDKROOT; };
		56C3F7521CF9F12400F6A361 /* SavepointTests.swift */ = {isa = PBXFileReference; fileEncoding = 4; lastKnownFileType = sourcecode.swift; path = SavepointTests.swift; sourceTree = "<group>"; };
		56C48E731C9A9923005DF1D9 /* module.modulemap */ = {isa = PBXFileReference; lastKnownFileType = "sourcecode.module-map"; path = module.modulemap; sourceTree = "<group>"; };
		56CA21FE1BB414FE009A04C5 /* SQLite.xcodeproj */ = {isa = PBXFileReference; lastKnownFileType = "wrapper.pb-project"; name = SQLite.xcodeproj; path = SQLite.swift/SQLite.xcodeproj; sourceTree = "<group>"; };
		56CA22211BB41565009A04C5 /* PerformanceTests.swift */ = {isa = PBXFileReference; fileEncoding = 4; lastKnownFileType = sourcecode.swift; path = PerformanceTests.swift; sourceTree = "<group>"; };
		56DBEC341C19A0020093A2EE /* CHANGELOG.md */ = {isa = PBXFileReference; lastKnownFileType = net.daringfireball.markdown; path = CHANGELOG.md; sourceTree = "<group>"; };
		56DE7B101C3D93ED00861EB8 /* StatementArgumentsTests.swift */ = {isa = PBXFileReference; fileEncoding = 4; lastKnownFileType = sourcecode.swift; path = StatementArgumentsTests.swift; sourceTree = "<group>"; };
		56DE7B231C412F7E00861EB8 /* InsertPositionalValuesTests.swift */ = {isa = PBXFileReference; fileEncoding = 4; lastKnownFileType = sourcecode.swift; path = InsertPositionalValuesTests.swift; sourceTree = "<group>"; };
		56DE7B251C412FDA00861EB8 /* InsertNamedValuesTests.swift */ = {isa = PBXFileReference; fileEncoding = 4; lastKnownFileType = sourcecode.swift; path = InsertNamedValuesTests.swift; sourceTree = "<group>"; };
		56DE7B271C41302500861EB8 /* FetchNamedValuesTests.swift */ = {isa = PBXFileReference; fileEncoding = 4; lastKnownFileType = sourcecode.swift; path = FetchNamedValuesTests.swift; sourceTree = "<group>"; };
		56DE7B291C4130AF00861EB8 /* FetchPositionalValuesTests.swift */ = {isa = PBXFileReference; fileEncoding = 4; lastKnownFileType = sourcecode.swift; path = FetchPositionalValuesTests.swift; sourceTree = "<group>"; };
		56DE7B2B1C41311900861EB8 /* FetchRecordTests.swift */ = {isa = PBXFileReference; fileEncoding = 4; lastKnownFileType = sourcecode.swift; path = FetchRecordTests.swift; sourceTree = "<group>"; };
		56DE7B2E1C42B23B00861EB8 /* PerformanceModel.xcdatamodel */ = {isa = PBXFileReference; lastKnownFileType = wrapper.xcdatamodel; path = PerformanceModel.xcdatamodel; sourceTree = "<group>"; };
		56DE7B341C42B37E00861EB8 /* CoreData.framework */ = {isa = PBXFileReference; lastKnownFileType = wrapper.framework; name = CoreData.framework; path = System/Library/Frameworks/CoreData.framework; sourceTree = SDKROOT; };
		56DE7B361C42BBBB00861EB8 /* PerformanceCoreDataTests.sqlite */ = {isa = PBXFileReference; lastKnownFileType = file; path = PerformanceCoreDataTests.sqlite; sourceTree = "<group>"; };
		56E1524B1B43FD5B00EE27AA /* TODO.md */ = {isa = PBXFileReference; lastKnownFileType = net.daringfireball.markdown; path = TODO.md; sourceTree = "<group>"; };
		56E5D7CA1B4D3FED00430942 /* GRDB.framework */ = {isa = PBXFileReference; explicitFileType = wrapper.framework; includeInIndex = 0; path = GRDB.framework; sourceTree = BUILT_PRODUCTS_DIR; };
		56E5D7D31B4D3FEE00430942 /* GRDBTests.xctest */ = {isa = PBXFileReference; explicitFileType = wrapper.cfbundle; includeInIndex = 0; path = GRDBTests.xctest; sourceTree = BUILT_PRODUCTS_DIR; };
		56E5D7F91B4D422D00430942 /* GRDBTests.xctest */ = {isa = PBXFileReference; explicitFileType = wrapper.cfbundle; includeInIndex = 0; path = GRDBTests.xctest; sourceTree = BUILT_PRODUCTS_DIR; };
		56E8CE0C1BB4FA5600828BEC /* DatabaseValueConvertibleFetchTests.swift */ = {isa = PBXFileReference; fileEncoding = 4; lastKnownFileType = sourcecode.swift; path = DatabaseValueConvertibleFetchTests.swift; sourceTree = "<group>"; };
		56E8CE0F1BB4FE5B00828BEC /* StatementColumnConvertibleFetchTests.swift */ = {isa = PBXFileReference; fileEncoding = 4; lastKnownFileType = sourcecode.swift; path = StatementColumnConvertibleFetchTests.swift; sourceTree = "<group>"; };
		56EA86931C91DFE7002BB4DF /* DatabaseReaderTests.swift */ = {isa = PBXFileReference; fileEncoding = 4; lastKnownFileType = sourcecode.swift; path = DatabaseReaderTests.swift; sourceTree = "<group>"; };
		56EA869D1C932597002BB4DF /* DatabasePoolReadOnlyTests.swift */ = {isa = PBXFileReference; fileEncoding = 4; lastKnownFileType = sourcecode.swift; path = DatabasePoolReadOnlyTests.swift; sourceTree = "<group>"; };
		56EB0AB11BCD787300A3DC55 /* DataMemoryTests.swift */ = {isa = PBXFileReference; fileEncoding = 4; lastKnownFileType = sourcecode.swift; path = DataMemoryTests.swift; sourceTree = "<group>"; };
		56EE573C1BB317B7007A6A95 /* StatementColumnConvertibleTests.swift */ = {isa = PBXFileReference; fileEncoding = 4; lastKnownFileType = sourcecode.swift; path = StatementColumnConvertibleTests.swift; sourceTree = "<group>"; };
		56F0B98E1B6001C600A2F135 /* NSDateTests.swift */ = {isa = PBXFileReference; fileEncoding = 4; lastKnownFileType = sourcecode.swift; path = NSDateTests.swift; sourceTree = "<group>"; };
		56FC78641BBAEB8C00CA1285 /* MappingTests.swift */ = {isa = PBXFileReference; fileEncoding = 4; lastKnownFileType = sourcecode.swift; path = MappingTests.swift; sourceTree = "<group>"; };
		56FC78651BBAEB8C00CA1285 /* ManagedDataControllerTests.swift */ = {isa = PBXFileReference; fileEncoding = 4; lastKnownFileType = sourcecode.swift; path = ManagedDataControllerTests.swift; sourceTree = "<group>"; };
		56FDECE11BB32DFD009AD709 /* MetalRowTests.swift */ = {isa = PBXFileReference; fileEncoding = 4; lastKnownFileType = sourcecode.swift; path = MetalRowTests.swift; sourceTree = "<group>"; };
		56FF453F1D2C23BA00F21EF9 /* DeleteByKeyTests.swift */ = {isa = PBXFileReference; fileEncoding = 4; lastKnownFileType = sourcecode.swift; path = DeleteByKeyTests.swift; sourceTree = "<group>"; };
		56FF45551D2CDA5200F21EF9 /* RecordUniqueIndexTests.swift */ = {isa = PBXFileReference; fileEncoding = 4; lastKnownFileType = sourcecode.swift; path = RecordUniqueIndexTests.swift; sourceTree = "<group>"; };
		DC2393C61ABE35F8003FF113 /* GRDB-Bridging.h */ = {isa = PBXFileReference; fileEncoding = 4; lastKnownFileType = sourcecode.c.h; name = "GRDB-Bridging.h"; path = "../GRDB/GRDB-Bridging.h"; sourceTree = "<group>"; };
		DC3773F319C8CBB3004FCF85 /* GRDB.framework */ = {isa = PBXFileReference; explicitFileType = wrapper.framework; includeInIndex = 0; path = GRDB.framework; sourceTree = BUILT_PRODUCTS_DIR; };
		DC3773F719C8CBB3004FCF85 /* Info.plist */ = {isa = PBXFileReference; lastKnownFileType = text.plist.xml; path = Info.plist; sourceTree = "<group>"; };
		DC3773F819C8CBB3004FCF85 /* GRDB.h */ = {isa = PBXFileReference; lastKnownFileType = sourcecode.c.h; name = GRDB.h; path = ../GRDB/GRDB.h; sourceTree = "<group>"; };
		DC37740419C8CBB3004FCF85 /* Info.plist */ = {isa = PBXFileReference; lastKnownFileType = text.plist.xml; path = Info.plist; sourceTree = "<group>"; };
		DC37744219C8DC91004FCF85 /* libsqlite3.dylib */ = {isa = PBXFileReference; lastKnownFileType = "compiled.mach-o.dylib"; name = libsqlite3.dylib; path = usr/lib/libsqlite3.dylib; sourceTree = SDKROOT; };
		DC37744719C8F50B004FCF85 /* README.md */ = {isa = PBXFileReference; lastKnownFileType = net.daringfireball.markdown; path = README.md; sourceTree = "<group>"; };
		EED476F11CFD16FF0026A4EC /* GRDBCustomSQLite-USER.h */ = {isa = PBXFileReference; lastKnownFileType = sourcecode.c.h; name = "GRDBCustomSQLite-USER.h"; path = "SQLiteCustom/GRDBCustomSQLite-USER.h"; sourceTree = "<group>"; };
		EED6C2EB1D00DF5F00F8E701 /* DatabaseValue+FoundationTests.swift */ = {isa = PBXFileReference; lastKnownFileType = sourcecode.swift; path = "DatabaseValue+FoundationTests.swift"; sourceTree = "<group>"; };
		F3BA7FEE1CFB23B7003DC1BA /* GRDB.xcconfig */ = {isa = PBXFileReference; lastKnownFileType = text.xcconfig; name = GRDB.xcconfig; path = SQLiteCustom/GRDB.xcconfig; sourceTree = "<group>"; };
		F3BA7FEF1CFB23BF003DC1BA /* module.modulemap */ = {isa = PBXFileReference; lastKnownFileType = "sourcecode.module-map"; name = module.modulemap; path = SQLiteCustom/module.modulemap; sourceTree = "<group>"; };
		F3BA7FF01CFB23C9003DC1BA /* sqlite3.h */ = {isa = PBXFileReference; lastKnownFileType = sourcecode.c.h; name = sqlite3.h; path = SQLiteCustom/src/sqlite3.h; sourceTree = "<group>"; };
		F3BA7FF11CFB23D3003DC1BA /* GRDBCustomSQLite.h */ = {isa = PBXFileReference; lastKnownFileType = sourcecode.c.h; name = GRDBCustomSQLite.h; path = SQLiteCustom/GRDBCustomSQLite.h; sourceTree = "<group>"; };
		F3BA7FF21CFB23DA003DC1BA /* GRDBCustomSQLite-Bridging.h */ = {isa = PBXFileReference; lastKnownFileType = sourcecode.c.h; name = "GRDBCustomSQLite-Bridging.h"; path = "SQLiteCustom/GRDBCustomSQLite-Bridging.h"; sourceTree = "<group>"; };
		F3BA7FF31CFB23E4003DC1BA /* SQLiteLib.xcodeproj */ = {isa = PBXFileReference; lastKnownFileType = "wrapper.pb-project"; name = SQLiteLib.xcodeproj; path = SQLiteCustom/src/SQLiteLib.xcodeproj; sourceTree = "<group>"; };
		F3BA7FFE1CFB25E4003DC1BA /* GRDBCustomSQLite.framework */ = {isa = PBXFileReference; explicitFileType = wrapper.framework; includeInIndex = 0; path = GRDBCustomSQLite.framework; sourceTree = BUILT_PRODUCTS_DIR; };
		F3BA80411CFB2AD7003DC1BA /* GRDBCustomSQLiteiOSTests.xctest */ = {isa = PBXFileReference; explicitFileType = wrapper.cfbundle; includeInIndex = 0; path = GRDBCustomSQLiteiOSTests.xctest; sourceTree = BUILT_PRODUCTS_DIR; };
		F3BA805A1CFB2BB2003DC1BA /* GRDBCustomSQLite.framework */ = {isa = PBXFileReference; explicitFileType = wrapper.framework; includeInIndex = 0; path = GRDBCustomSQLite.framework; sourceTree = BUILT_PRODUCTS_DIR; };
		F3BA809B1CFB2F6F003DC1BA /* GRDBCustomSQLiteOSXTests.xctest */ = {isa = PBXFileReference; explicitFileType = wrapper.cfbundle; includeInIndex = 0; path = GRDBCustomSQLiteOSXTests.xctest; sourceTree = BUILT_PRODUCTS_DIR; };
		F3BA813A1CFB3402003DC1BA /* GRDBCustomSQLite-USER.xcconfig */ = {isa = PBXFileReference; lastKnownFileType = text.xcconfig; name = "GRDBCustomSQLite-USER.xcconfig"; path = "SQLiteCustom/GRDBCustomSQLite-USER.xcconfig"; sourceTree = "<group>"; };
		F3BA813B1CFB3770003DC1BA /* GRDBCustomSQLite-Testing.xcconfig */ = {isa = PBXFileReference; lastKnownFileType = text.xcconfig; name = "GRDBCustomSQLite-Testing.xcconfig"; path = "SQLiteCustom/GRDBCustomSQLite-Testing.xcconfig"; sourceTree = "<group>"; };
/* End PBXFileReference section */

/* Begin PBXFrameworksBuildPhase section */
		560C98111C0E22D300BF8471 /* Frameworks */ = {
			isa = PBXFrameworksBuildPhase;
			buildActionMask = 2147483647;
			files = (
				56DE7B351C42B37E00861EB8 /* CoreData.framework in Frameworks */,
				560C98121C0E22D300BF8471 /* SQLite.framework in Frameworks */,
				560C98131C0E22D300BF8471 /* libsqlite3.tbd in Frameworks */,
				560C98141C0E22D300BF8471 /* GRDB.framework in Frameworks */,
				56B8C2421CA1758F00510325 /* Realm.framework in Frameworks */,
				56B8C2431CA1758F00510325 /* RealmSwift.framework in Frameworks */,
			);
			runOnlyForDeploymentPostprocessing = 0;
		};
		560FC5441CB003810014AA8E /* Frameworks */ = {
			isa = PBXFrameworksBuildPhase;
			buildActionMask = 2147483647;
			files = (
				56AFC97A1CB1A41E00F48B96 /* libsqlcipher.a in Frameworks */,
			);
			runOnlyForDeploymentPostprocessing = 0;
		};
		560FC5A91CB00B880014AA8E /* Frameworks */ = {
			isa = PBXFrameworksBuildPhase;
			buildActionMask = 2147483647;
			files = (
				568BE5231CB0371D00270F93 /* GRDBCipher.framework in Frameworks */,
			);
			runOnlyForDeploymentPostprocessing = 0;
		};
		56553C111C3E906C00522B5C /* Frameworks */ = {
			isa = PBXFrameworksBuildPhase;
			buildActionMask = 2147483647;
			files = (
				56553C121C3E906C00522B5C /* libsqlite3.tbd in Frameworks */,
				56553C131C3E906C00522B5C /* GRDB.framework in Frameworks */,
			);
			runOnlyForDeploymentPostprocessing = 0;
		};
		567156661CB16729007DC145 /* Frameworks */ = {
			isa = PBXFrameworksBuildPhase;
			buildActionMask = 2147483647;
			files = (
				567156671CB16729007DC145 /* GRDBCipher.framework in Frameworks */,
			);
			runOnlyForDeploymentPostprocessing = 0;
		};
		56AFCA1A1CB1A8BB00F48B96 /* Frameworks */ = {
			isa = PBXFrameworksBuildPhase;
			buildActionMask = 2147483647;
			files = (
				56AFCA271CB1A97600F48B96 /* libsqlcipher.a in Frameworks */,
			);
			runOnlyForDeploymentPostprocessing = 0;
		};
		56AFCA781CB1AA9900F48B96 /* Frameworks */ = {
			isa = PBXFrameworksBuildPhase;
			buildActionMask = 2147483647;
			files = (
				56AFCA831CB1AAC900F48B96 /* GRDBCipher.framework in Frameworks */,
			);
			runOnlyForDeploymentPostprocessing = 0;
		};
		56AFCAD11CB1ABC800F48B96 /* Frameworks */ = {
			isa = PBXFrameworksBuildPhase;
			buildActionMask = 2147483647;
			files = (
				56AFCAD21CB1ABC800F48B96 /* GRDBCipher.framework in Frameworks */,
			);
			runOnlyForDeploymentPostprocessing = 0;
		};
		56E5D7C61B4D3FED00430942 /* Frameworks */ = {
			isa = PBXFrameworksBuildPhase;
			buildActionMask = 2147483647;
			files = (
				5683C2691B4D445E00296494 /* libsqlite3.dylib in Frameworks */,
			);
			runOnlyForDeploymentPostprocessing = 0;
		};
		56E5D7D01B4D3FEE00430942 /* Frameworks */ = {
			isa = PBXFrameworksBuildPhase;
			buildActionMask = 2147483647;
			files = (
				56BB862F1BA98AA9001F9168 /* libsqlite3.tbd in Frameworks */,
				56E5D7D41B4D3FEE00430942 /* GRDB.framework in Frameworks */,
			);
			runOnlyForDeploymentPostprocessing = 0;
		};
		56E5D7F61B4D422D00430942 /* Frameworks */ = {
			isa = PBXFrameworksBuildPhase;
			buildActionMask = 2147483647;
			files = (
				5606AF911C0ED37000D20487 /* libsqlite3.tbd in Frameworks */,
				56E5D7FE1B4D422E00430942 /* GRDB.framework in Frameworks */,
			);
			runOnlyForDeploymentPostprocessing = 0;
		};
		DC3773EF19C8CBB3004FCF85 /* Frameworks */ = {
			isa = PBXFrameworksBuildPhase;
			buildActionMask = 2147483647;
			files = (
				DC70AC991AC2331000371524 /* libsqlite3.dylib in Frameworks */,
			);
			runOnlyForDeploymentPostprocessing = 0;
		};
		F3BA7FFA1CFB25E4003DC1BA /* Frameworks */ = {
			isa = PBXFrameworksBuildPhase;
			buildActionMask = 2147483647;
			files = (
				F3BA803C1CFB2A20003DC1BA /* libsqlitecustom.a in Frameworks */,
			);
			runOnlyForDeploymentPostprocessing = 0;
		};
		F3BA803E1CFB2AD7003DC1BA /* Frameworks */ = {
			isa = PBXFrameworksBuildPhase;
			buildActionMask = 2147483647;
			files = (
				F3BA80461CFB2AD7003DC1BA /* GRDBCustomSQLite.framework in Frameworks */,
			);
			runOnlyForDeploymentPostprocessing = 0;
		};
		F3BA80561CFB2BB2003DC1BA /* Frameworks */ = {
			isa = PBXFrameworksBuildPhase;
			buildActionMask = 2147483647;
			files = (
				F3BA80961CFB2F45003DC1BA /* libsqlitecustom.a in Frameworks */,
			);
			runOnlyForDeploymentPostprocessing = 0;
		};
		F3BA80981CFB2F6F003DC1BA /* Frameworks */ = {
			isa = PBXFrameworksBuildPhase;
			buildActionMask = 2147483647;
			files = (
				F3BA80A01CFB2F6F003DC1BA /* GRDBCustomSQLite.framework in Frameworks */,
			);
			runOnlyForDeploymentPostprocessing = 0;
		};
/* End PBXFrameworksBuildPhase section */

/* Begin PBXGroup section */
		5605F1471C672E4000235C62 /* Support */ = {
			isa = PBXGroup;
			children = (
				5605F1481C672E4000235C62 /* CoreGraphics */,
				5605F14A1C672E4000235C62 /* Foundation */,
				5605F1561C672E4000235C62 /* StandardLibrary */,
			);
			path = Support;
			sourceTree = "<group>";
		};
		5605F1481C672E4000235C62 /* CoreGraphics */ = {
			isa = PBXGroup;
			children = (
				5605F1491C672E4000235C62 /* CGFloat.swift */,
			);
			path = CoreGraphics;
			sourceTree = "<group>";
		};
		5605F14A1C672E4000235C62 /* Foundation */ = {
			isa = PBXGroup;
			children = (
				5690C33F1D23E82A00E59934 /* Data.swift */,
				5605F14B1C672E4000235C62 /* DatabaseCoder.swift */,
				5605F14C1C672E4000235C62 /* DatabaseDateComponents.swift */,
				5605F14D1C672E4000235C62 /* DatabaseValue+Foundation.swift */,
				5605F14F1C672E4000235C62 /* Date.swift */,
				5657AAB81D107001006283EF /* NSData.swift */,
				5657AAA91D106E39006283EF /* NSDate.swift */,
				5605F1501C672E4000235C62 /* NSNull.swift */,
				5605F1511C672E4000235C62 /* NSNumber.swift */,
				5605F1521C672E4000235C62 /* NSString.swift */,
				5605F1531C672E4000235C62 /* NSURL.swift */,
				563ABAF61D18824F003B37F3 /* NSUUID.swift */,
				5605F1541C672E4000235C62 /* Row+Foundation.swift */,
				5605F1551C672E4000235C62 /* StatementArguments+Foundation.swift */,
				5657AB0E1D10899D006283EF /* URL.swift */,
				56A8C22F1D1914540096E9D4 /* UUID.swift */,
			);
			path = Foundation;
			sourceTree = "<group>";
		};
		5605F1561C672E4000235C62 /* StandardLibrary */ = {
			isa = PBXGroup;
			children = (
				5605F1571C672E4000235C62 /* RawRepresentable.swift */,
				5605F1581C672E4000235C62 /* StandardLibrary.swift */,
			);
			path = StandardLibrary;
			sourceTree = "<group>";
		};
		5607EFD11BB8253300605DE3 /* TransactionObserver */ = {
			isa = PBXGroup;
			children = (
				5634B1061CF9B970005360B9 /* TransactionObserverSavepointsTests.swift */,
				5607EFD21BB8254800605DE3 /* TransactionObserverTests.swift */,
			);
			path = TransactionObserver;
			sourceTree = "<group>";
		};
		560A37A91C90084600949E71 /* DatabasePool */ = {
			isa = PBXGroup;
			children = (
				5672DE661CDB751D0022BA81 /* DatabasePoolBackupTests.swift */,
				569531331C919DF200CF1A2B /* DatabasePoolCollationTests.swift */,
				560A37AA1C90085D00949E71 /* DatabasePoolConcurrencyTests.swift */,
				563363DE1C959295000BE133 /* DatabasePoolFileAttributesTests.swift */,
				569531361C919DF700CF1A2B /* DatabasePoolFunctionTests.swift */,
				56EA869D1C932597002BB4DF /* DatabasePoolReadOnlyTests.swift */,
			);
			path = DatabasePool;
			sourceTree = "<group>";
		};
		560B3FA41C19DFF800C58EC7 /* Persistable */ = {
			isa = PBXGroup;
			children = (
				563363A91C933FF8000BE133 /* MutablePersistableTests.swift */,
				563363AA1C933FF8000BE133 /* PersistableTests.swift */,
			);
			path = Persistable;
			sourceTree = "<group>";
		};
		560C97BF1BFD0B5B00BF8471 /* Function */ = {
			isa = PBXGroup;
			children = (
				560C97C61BFD0B8400BF8471 /* FunctionTests.swift */,
			);
			path = Function;
			sourceTree = "<group>";
		};
		560FC54F1CB0047D0014AA8E /* GRDBCipher */ = {
			isa = PBXGroup;
			children = (
				568BE51F1CB0360500270F93 /* GRDB.xcconfig */,
				568BE5201CB0360500270F93 /* module.modulemap */,
				568BE5191CB035A900270F93 /* sqlite3.h */,
				568E1CB81CB03847008D97A6 /* GRDBCipher.h */,
				568E1CB71CB03847008D97A6 /* GRDBCipher-Bridging.h */,
				560FC5501CB004AD0014AA8E /* sqlcipher.xcodeproj */,
			);
			name = GRDBCipher;
			sourceTree = "<group>";
		};
		560FC5511CB004AD0014AA8E /* Products */ = {
			isa = PBXGroup;
			children = (
				56B14E8D1D4DAE54000BF4A3 /* SQLCipher.framework */,
				56B14E8F1D4DAE54000BF4A3 /* SQLCipher.framework */,
				56B14E911D4DAE54000BF4A3 /* SQLCipher.framework */,
				56B14E931D4DAE54000BF4A3 /* SQLCipher.framework */,
				560FC5561CB004AD0014AA8E /* libsqlcipher.a */,
			);
			name = Products;
			sourceTree = "<group>";
		};
		5614DEEE1BA9D6F9003163B3 /* Frameworks */ = {
			isa = PBXGroup;
			children = (
				56BB86301BA98AB0001F9168 /* libsqlite3.tbd */,
				56BB862E1BA98AA9001F9168 /* libsqlite3.tbd */,
			);
			name = Frameworks;
			sourceTree = "<group>";
		};
		56300B5C1C53C38F005A543B /* QueryInterfaceRequest */ = {
			isa = PBXGroup;
			children = (
				56300B5D1C53C38F005A543B /* QueryInterfaceRequestTests.swift */,
				56300B841C54DC95005A543B /* Record+QueryInterfaceRequestTests.swift */,
				56300B601C53C42C005A543B /* RowConvertible+QueryInterfaceRequestTests.swift */,
				56300B671C53D25E005A543B /* SQLSupportTests.swift */,
				56300B6A1C53D3E8005A543B /* TableMapping+QueryInterfaceRequestTests.swift */,
			);
			path = QueryInterfaceRequest;
			sourceTree = "<group>";
		};
		56300B6D1C53F592005A543B /* QueryInterface */ = {
			isa = PBXGroup;
			children = (
				56300B6F1C53F592005A543B /* QueryInterfaceRequest.swift */,
				5605F1891C6B1A8700235C62 /* SQLCollation.swift */,
				5605F18A1C6B1A8700235C62 /* SQLFunction.swift */,
				5605F18B1C6B1A8700235C62 /* SQLOperator.swift */,
				5605F18C1C6B1A8700235C62 /* SQLSelectQuery.swift */,
				566AD8B11D5318F4002EC1A8 /* SQLTableBuilder.swift */,
			);
			path = QueryInterface;
			sourceTree = "<group>";
		};
		563363BB1C93FD32000BE133 /* DatabaseQueue */ = {
			isa = PBXGroup;
			children = (
				5687359E1CEDE16C009B9116 /* Betty.jpeg */,
				5672DE581CDB72520022BA81 /* DatabaseQueueBackupTests.swift */,
				563363BC1C93FD5E000BE133 /* DatabaseQueueConcurrencyTests.swift */,
				563363DB1C95891E000BE133 /* DatabaseQueueFileAttributesTests.swift */,
				569178451CED9B6000E179EA /* DatabaseQueueTests.swift */,
			);
			path = DatabaseQueue;
			sourceTree = "<group>";
		};
		5634B06A1CF22BD8005360B9 /* FetchRequest */ = {
			isa = PBXGroup;
			children = (
				5634B0721CF22BEF005360B9 /* FetchRequestTests.swift */,
			);
			path = FetchRequest;
			sourceTree = "<group>";
		};
		564A50BF1BFF4B6E00B3A3A2 /* Collation */ = {
			isa = PBXGroup;
			children = (
				564A50C61BFF4B7F00B3A3A2 /* CollationTests.swift */,
			);
			path = Collation;
			sourceTree = "<group>";
		};
		566AD8C41D531BD0002EC1A8 /* SQLTableBuilder */ = {
			isa = PBXGroup;
			children = (
				566AD8C51D531BE4002EC1A8 /* SQLTableBuilderTests.swift */,
			);
			path = SQLTableBuilder;
			sourceTree = "<group>";
		};
		5671566F1CB18039007DC145 /* Encryption */ = {
			isa = PBXGroup;
			children = (
				567156701CB18050007DC145 /* EncryptionTests.swift */,
			);
			path = Encryption;
			sourceTree = "<group>";
		};
		567D10621C9A911C00ACC500 /* GRDBiOS */ = {
			isa = PBXGroup;
			children = (
				5683C2681B4D445E00296494 /* libsqlite3.dylib */,
			);
			path = GRDBiOS;
			sourceTree = "<group>";
		};
		567D10641C9A911C00ACC500 /* GRDBOSX */ = {
			isa = PBXGroup;
			children = (
				DC37744219C8DC91004FCF85 /* libsqlite3.dylib */,
			);
			path = GRDBOSX;
			sourceTree = "<group>";
		};
		569530FA1C9067CC00CF1A2B /* Crash */ = {
			isa = PBXGroup;
			children = (
				560A37AE1C90A8D800949E71 /* DatabasePoolCrashTests.swift */,
				569530FB1C9067CC00CF1A2B /* DatabaseQueueCrashTests.swift */,
				569530FC1C9067CC00CF1A2B /* DatabaseValueConvertibleCrashTests.swift */,
				569530FD1C9067CC00CF1A2B /* GRDBCrashTestCase.swift */,
				569530FE1C9067CC00CF1A2B /* MigrationCrashTests.swift */,
				569530FF1C9067CC00CF1A2B /* RecordCrashTests.swift */,
				569531001C9067CC00CF1A2B /* StatementColumnConvertibleCrashTests.swift */,
				569531011C9067CC00CF1A2B /* StatementCrashTests.swift */,
			);
			path = Crash;
			sourceTree = "<group>";
		};
		569978D31B539038005EBEED /* Private */ = {
			isa = PBXGroup;
			children = (
				563363CF1C943D13000BE133 /* DatabasePoolReleaseMemoryTests.swift */,
				569531281C908A5B00CF1A2B /* DatabasePoolSchemaCacheTests.swift */,
				563363D41C94484E000BE133 /* DatabaseQueueReleaseMemoryTests.swift */,
				569531231C90878D00CF1A2B /* DatabaseQueueSchemaCacheTests.swift */,
				56AF746A1D41FB9C005E9FF3 /* DatabaseValueConvertibleEscapingTests.swift */,
				56EB0AB11BCD787300A3DC55 /* DataMemoryTests.swift */,
				56FF45551D2CDA5200F21EF9 /* RecordUniqueIndexTests.swift */,
				56A4CDAF1D4234B200B1A9B9 /* SQLExpressionLiteralTests.swift */,
				5605F1861C69111300235C62 /* StatementInformationTests.swift */,
			);
			path = Private;
			sourceTree = "<group>";
		};
		569978D41B539038005EBEED /* Public */ = {
			isa = PBXGroup;
			children = (
				56A238111B9C74A90082EB20 /* Core */,
				56B7F4281BE149F600E39BBF /* CoreGraphics */,
				5671566F1CB18039007DC145 /* Encryption */,
				56B15CFC1CD4C33A00A24C8B /* FetchedRecordsController */,
				5634B06A1CF22BD8005360B9 /* FetchRequest */,
				56F0B98C1B6001C600A2F135 /* Foundation */,
				56A238231B9C74A90082EB20 /* Migrations */,
				56300B5C1C53C38F005A543B /* QueryInterfaceRequest */,
				56A238251B9C74A90082EB20 /* Record */,
				566AD8C41D531BD0002EC1A8 /* SQLTableBuilder */,
			);
			path = Public;
			sourceTree = "<group>";
		};
		569C1EB01CF07DC80042627B /* DatabaseScheduler */ = {
			isa = PBXGroup;
			children = (
				569C1EB11CF07DDD0042627B /* DatabaseSchedulerTests.swift */,
			);
			path = DatabaseScheduler;
			sourceTree = "<group>";
		};
		56A238111B9C74A90082EB20 /* Core */ = {
			isa = PBXGroup;
			children = (
				564A50BF1BFF4B6E00B3A3A2 /* Collation */,
				56A238121B9C74A90082EB20 /* Database */,
				56A238151B9C74A90082EB20 /* DatabaseError */,
				560A37A91C90084600949E71 /* DatabasePool */,
				563363BB1C93FD32000BE133 /* DatabaseQueue */,
				569C1EB01CF07DC80042627B /* DatabaseScheduler */,
				560B3FA41C19DFF800C58EC7 /* Persistable */,
				56EA86921C91DFDA002BB4DF /* DatabaseReader */,
				56A238171B9C74A90082EB20 /* DatabaseValue */,
				56A238191B9C74A90082EB20 /* DatabaseValueConvertible */,
				560C97BF1BFD0B5B00BF8471 /* Function */,
				56A2381D1B9C74A90082EB20 /* Row */,
				56C3F74A1CF9F11000F6A361 /* Savepoint */,
				56A238201B9C74A90082EB20 /* Statement */,
				56EE573B1BB317B7007A6A95 /* StatementColumnConvertible */,
				5607EFD11BB8253300605DE3 /* TransactionObserver */,
			);
			path = Core;
			sourceTree = "<group>";
		};
		56A238121B9C74A90082EB20 /* Database */ = {
			isa = PBXGroup;
			children = (
				56A238131B9C74A90082EB20 /* DatabaseTests.swift */,
				567A80521D41350C00C7DCEC /* IndexInfoTests.swift */,
				56A238141B9C74A90082EB20 /* InMemoryDatabaseTests.swift */,
				567156151CB142AA007DC145 /* ReadOnlyDatabaseTests.swift */,
			);
			path = Database;
			sourceTree = "<group>";
		};
		56A238151B9C74A90082EB20 /* DatabaseError */ = {
			isa = PBXGroup;
			children = (
				56A238161B9C74A90082EB20 /* DatabaseErrorTests.swift */,
			);
			path = DatabaseError;
			sourceTree = "<group>";
		};
		56A238171B9C74A90082EB20 /* DatabaseValue */ = {
			isa = PBXGroup;
			children = (
				56A238181B9C74A90082EB20 /* DatabaseValueTests.swift */,
			);
			path = DatabaseValue;
			sourceTree = "<group>";
		};
		56A238191B9C74A90082EB20 /* DatabaseValueConvertible */ = {
			isa = PBXGroup;
			children = (
				56A238B51B9CA2590082EB20 /* DatabaseTimestampTests.swift */,
				56A2381B1B9C74A90082EB20 /* DatabaseValueConversionTests.swift */,
				56E8CE0C1BB4FA5600828BEC /* DatabaseValueConvertibleFetchTests.swift */,
				56A2381A1B9C74A90082EB20 /* DatabaseValueConvertibleSubclassTests.swift */,
				565EFAED1D0436CE00A8FA9D /* NumericOverflowTests.swift */,
				56A2381C1B9C74A90082EB20 /* RawRepresentableTests.swift */,
			);
			path = DatabaseValueConvertible;
			sourceTree = "<group>";
		};
		56A2381D1B9C74A90082EB20 /* Row */ = {
			isa = PBXGroup;
			children = (
				56A2381F1B9C74A90082EB20 /* DetachedRowTests.swift */,
				56A2381E1B9C74A90082EB20 /* DictionaryRowTests.swift */,
				565F03C11CE5D3AA00DE108F /* AdapterRowTests.swift */,
				56FDECE11BB32DFD009AD709 /* MetalRowTests.swift */,
				56B14E7E1D4DAE54000BF4A3 /* RowAsDictionaryLiteralConvertibleTests.swift */,
				565B0FEE1BBC7D980098DE03 /* RowConvertibleTests.swift */,
			);
			path = Row;
			sourceTree = "<group>";
		};
		56A238201B9C74A90082EB20 /* Statement */ = {
			isa = PBXGroup;
			children = (
				56A238211B9C74A90082EB20 /* SelectStatementTests.swift */,
				56DE7B101C3D93ED00861EB8 /* StatementArgumentsTests.swift */,
				56A238221B9C74A90082EB20 /* UpdateStatementTests.swift */,
			);
			path = Statement;
			sourceTree = "<group>";
		};
		56A238231B9C74A90082EB20 /* Migrations */ = {
			isa = PBXGroup;
			children = (
				56A238241B9C74A90082EB20 /* DatabaseMigratorTests.swift */,
			);
			path = Migrations;
			sourceTree = "<group>";
		};
		56A238251B9C74A90082EB20 /* Record */ = {
			isa = PBXGroup;
			children = (
				56FF453F1D2C23BA00F21EF9 /* DeleteByKeyTests.swift */,
				56A238261B9C74A90082EB20 /* MinimalPrimaryKeyRowIDTests.swift */,
				56A238271B9C74A90082EB20 /* MinimalPrimaryKeySingleTests.swift */,
				56A238281B9C74A90082EB20 /* PrimaryKeyMultipleTests.swift */,
				56A238291B9C74A90082EB20 /* PrimaryKeyNoneTests.swift */,
				56A2382A1B9C74A90082EB20 /* PrimaryKeyRowIDTests.swift */,
				56A2382B1B9C74A90082EB20 /* PrimaryKeySingleTests.swift */,
				56A2382C1B9C74A90082EB20 /* PrimaryKeySingleWithReplaceConflictResolutionTests.swift */,
				56A238301B9C74A90082EB20 /* RecordAwakeFromFetchTests.swift */,
				56A2382D1B9C74A90082EB20 /* RecordCopyTests.swift */,
				56A2382F1B9C74A90082EB20 /* RecordEditedTests.swift */,
				56A238311B9C74A90082EB20 /* RecordFetchTests.swift */,
				56A238321B9C74A90082EB20 /* RecordInitializersTests.swift */,
				56A238331B9C74A90082EB20 /* RecordSubClassTests.swift */,
				56A5E4081BA2BCF900707640 /* RecordWithColumnNameManglingTests.swift */,
			);
			path = Record;
			sourceTree = "<group>";
		};
		56A2386F1B9C75030082EB20 /* Core */ = {
			isa = PBXGroup;
			children = (
				56A238701B9C75030082EB20 /* Configuration.swift */,
				56A238711B9C75030082EB20 /* Database.swift */,
				56A238731B9C75030082EB20 /* DatabaseError.swift */,
				560A37A31C8F625000949E71 /* DatabasePool.swift */,
				56A238741B9C75030082EB20 /* DatabaseQueue.swift */,
				563363BF1C942C04000BE133 /* DatabaseReader.swift */,
				5695311E1C907A8C00CF1A2B /* DatabaseSchemaCache.swift */,
				563363D71C95787F000BE133 /* DatabaseStore.swift */,
				56A238751B9C75030082EB20 /* DatabaseValue.swift */,
				560D923E1C672C3E00F4F92B /* DatabaseValueConvertible.swift */,
				563363C31C942C37000BE133 /* DatabaseWriter.swift */,
				5636E9BB1D22574100B9B05F /* FetchRequest.swift */,
				56A238761B9C75030082EB20 /* Row.swift */,
				567404871CEF84C8003ED5CC /* RowAdapter.swift */,
				56BB6EA81D3009B100A1CA52 /* SchedulingWatchdog.swift */,
				560A37A61C8FF6E500949E71 /* SerializedDatabase.swift */,
				56A238781B9C75030082EB20 /* Statement.swift */,
				560D923F1C672C3E00F4F92B /* StatementColumnConvertible.swift */,
				5605F1471C672E4000235C62 /* Support */,
				563445041C4A7FD7003D3DC6 /* Utils.swift */,
			);
			path = Core;
			sourceTree = "<group>";
		};
		56A238911B9C750B0082EB20 /* Migrations */ = {
			isa = PBXGroup;
			children = (
				56A238921B9C750B0082EB20 /* DatabaseMigrator.swift */,
				56B7F4391BEB42D500E39BBF /* Migration.swift */,
			);
			path = Migrations;
			sourceTree = "<group>";
		};
		56A2389F1B9C753B0082EB20 /* Record */ = {
			isa = PBXGroup;
			children = (
				31A7787C1C6A4DD600F507F6 /* FetchedRecordsController.swift */,
				560D92441C672C4B00F4F92B /* Persistable.swift */,
				56A238A11B9C753B0082EB20 /* Record.swift */,
				560D92451C672C4B00F4F92B /* RowConvertible.swift */,
				560D92461C672C4B00F4F92B /* TableMapping.swift */,
			);
			path = Record;
			sourceTree = "<group>";
		};
		56B15CFC1CD4C33A00A24C8B /* FetchedRecordsController */ = {
			isa = PBXGroup;
			children = (
				56B15D0A1CD4C35100A24C8B /* FetchedRecordsControlleriOSTests.swift */,
				565049041CE32543000A97D8 /* FetchedRecordsControllerTests.swift */,
			);
			path = FetchedRecordsController;
			sourceTree = "<group>";
		};
		56B7F4281BE149F600E39BBF /* CoreGraphics */ = {
			isa = PBXGroup;
			children = (
				56B7F4291BE14A1900E39BBF /* CGFloatTests.swift */,
			);
			path = CoreGraphics;
			sourceTree = "<group>";
		};
		56BB86101BA9886D001F9168 /* Performance */ = {
			isa = PBXGroup;
			children = (
				560FC5101CAEEDF10014AA8E /* README.md */,
				56BB86111BA9886D001F9168 /* PerformanceTests.sqlite */,
				56DE7B361C42BBBB00861EB8 /* PerformanceCoreDataTests.sqlite */,
				56DE7B2D1C42B23B00861EB8 /* PerformanceModel.xcdatamodeld */,
				563363F81C960711000BE133 /* PerformanceRealmTests.realm */,
				56DE7B271C41302500861EB8 /* FetchNamedValuesTests.swift */,
				56DE7B291C4130AF00861EB8 /* FetchPositionalValuesTests.swift */,
				56DE7B2B1C41311900861EB8 /* FetchRecordTests.swift */,
				56DE7B251C412FDA00861EB8 /* InsertNamedValuesTests.swift */,
				56DE7B231C412F7E00861EB8 /* InsertPositionalValuesTests.swift */,
				56BB86121BA9886D001F9168 /* InsertRecordTests.swift */,
				56CA22211BB41565009A04C5 /* PerformanceTests.swift */,
				56B8C2401CA1758F00510325 /* Realm.framework */,
				56B8C2411CA1758F00510325 /* RealmSwift.framework */,
				56DE7B341C42B37E00861EB8 /* CoreData.framework */,
				56CA21FE1BB414FE009A04C5 /* SQLite.xcodeproj */,
				56BB86171BA988F2001F9168 /* fmdb */,
			);
			path = Performance;
			sourceTree = "<group>";
		};
		56BB86171BA988F2001F9168 /* fmdb */ = {
			isa = PBXGroup;
			children = (
				56BB86181BA988F2001F9168 /* FMDatabase.h */,
				56BB86191BA988F2001F9168 /* FMDatabase.m */,
				56BB861A1BA988F2001F9168 /* FMDatabaseAdditions.h */,
				56BB861B1BA988F2001F9168 /* FMDatabaseAdditions.m */,
				56BB861C1BA988F2001F9168 /* FMDatabasePool.h */,
				56BB861D1BA988F2001F9168 /* FMDatabasePool.m */,
				56BB861E1BA988F2001F9168 /* FMDatabaseQueue.h */,
				56BB861F1BA988F2001F9168 /* FMDatabaseQueue.m */,
				56BB86201BA988F2001F9168 /* FMDB.h */,
				56BB86211BA988F2001F9168 /* FMResultSet.h */,
				56BB86221BA988F2001F9168 /* FMResultSet.m */,
			);
			name = fmdb;
			path = fmdb/src/fmdb;
			sourceTree = "<group>";
		};
		56C3F74A1CF9F11000F6A361 /* Savepoint */ = {
			isa = PBXGroup;
			children = (
				56C3F7521CF9F12400F6A361 /* SavepointTests.swift */,
			);
			path = Savepoint;
			sourceTree = "<group>";
		};
		56CA21FF1BB414FE009A04C5 /* Products */ = {
			isa = PBXGroup;
			children = (
				56CA220B1BB414FE009A04C5 /* SQLite.framework */,
				56E667CA1C5A422500D48792 /* SQLiteTests iOS.xctest */,
				56CA220F1BB414FE009A04C5 /* SQLite.framework */,
				56E667CC1C5A422500D48792 /* SQLiteTests Mac.xctest */,
				56B15D051CD4C33A00A24C8B /* SQLite.framework */,
				56B15D071CD4C33A00A24C8B /* SQLiteTests tvOS.xctest */,
				56B15D091CD4C33A00A24C8B /* SQLite.framework */,
			);
			name = Products;
			sourceTree = "<group>";
		};
		56EA86921C91DFDA002BB4DF /* DatabaseReader */ = {
			isa = PBXGroup;
			children = (
				56EA86931C91DFE7002BB4DF /* DatabaseReaderTests.swift */,
			);
			path = DatabaseReader;
			sourceTree = "<group>";
		};
		56EE573B1BB317B7007A6A95 /* StatementColumnConvertible */ = {
			isa = PBXGroup;
			children = (
				56EE573C1BB317B7007A6A95 /* StatementColumnConvertibleTests.swift */,
				56E8CE0F1BB4FE5B00828BEC /* StatementColumnConvertibleFetchTests.swift */,
			);
			path = StatementColumnConvertible;
			sourceTree = "<group>";
		};
		56F0B98C1B6001C600A2F135 /* Foundation */ = {
			isa = PBXGroup;
			children = (
				56B7F4361BE4C11200E39BBF /* DatabaseCoderTests.swift */,
				EED6C2EB1D00DF5F00F8E701 /* DatabaseValue+FoundationTests.swift */,
				5657AB2F1D108BA9006283EF /* DataTests.swift */,
				5690C3251D23E6D800E59934 /* DateComponentsTests.swift */,
				5690C3361D23E7D200E59934 /* DateTests.swift */,
				56F0B98E1B6001C600A2F135 /* NSDateTests.swift */,
				5657AB301D108BA9006283EF /* NSDataTests.swift */,
				561667001D08A49900ADD404 /* NSDecimalNumberTests.swift */,
				5657AB311D108BA9006283EF /* NSNullTests.swift */,
				5657AB321D108BA9006283EF /* NSNumberTests.swift */,
				5657AB331D108BA9006283EF /* NSStringTests.swift */,
				5657AB341D108BA9006283EF /* NSURLTests.swift */,
				56A8C2361D1914790096E9D4 /* NSUUIDTests.swift */,
				565D5D701BBC694D00DC9BD4 /* Row+FoundationTests.swift */,
				565D5D731BBC70AE00DC9BD4 /* StatementArguments+FoundationTests.swift */,
				5657AB351D108BA9006283EF /* URLTests.swift */,
				56A8C21E1D1914110096E9D4 /* UUIDTests.swift */,
			);
			path = Foundation;
			sourceTree = "<group>";
		};
		56FC78631BBAEB6D00CA1285 /* Experimental */ = {
			isa = PBXGroup;
			children = (
				56FC78641BBAEB8C00CA1285 /* MappingTests.swift */,
				56FC78651BBAEB8C00CA1285 /* ManagedDataControllerTests.swift */,
			);
			path = Experimental;
			sourceTree = "<group>";
		};
		DC10500F19C904DD00D8CA30 /* Tests */ = {
			isa = PBXGroup;
			children = (
				5623E0901B4AFACC00B20B7F /* GRDBTestCase.swift */,
				569530FA1C9067CC00CF1A2B /* Crash */,
				56FC78631BBAEB6D00CA1285 /* Experimental */,
				56BB86101BA9886D001F9168 /* Performance */,
				569978D31B539038005EBEED /* Private */,
				569978D41B539038005EBEED /* Public */,
				DC37740319C8CBB3004FCF85 /* Supporting Files */,
				5614DEEE1BA9D6F9003163B3 /* Frameworks */,
			);
			path = Tests;
			sourceTree = "<group>";
		};
		DC3773E919C8CBB3004FCF85 = {
			isa = PBXGroup;
			children = (
				56DBEC341C19A0020093A2EE /* CHANGELOG.md */,
				DC37744719C8F50B004FCF85 /* README.md */,
				56E1524B1B43FD5B00EE27AA /* TODO.md */,
				DC37742D19C8CC90004FCF85 /* GRDB */,
				560FC54F1CB0047D0014AA8E /* GRDBCipher */,
				F3BA7FED1CFB21F8003DC1BA /* GRDBCustomSQLite */,
				DC10500F19C904DD00D8CA30 /* Tests */,
				DC3773F419C8CBB3004FCF85 /* Products */,
			);
			indentWidth = 4;
			sourceTree = "<group>";
			tabWidth = 4;
			usesTabs = 0;
		};
		DC3773F419C8CBB3004FCF85 /* Products */ = {
			isa = PBXGroup;
			children = (
				DC3773F319C8CBB3004FCF85 /* GRDB.framework */,
				56E5D7CA1B4D3FED00430942 /* GRDB.framework */,
				56E5D7D31B4D3FEE00430942 /* GRDBTests.xctest */,
				56E5D7F91B4D422D00430942 /* GRDBTests.xctest */,
				560C981A1C0E22D300BF8471 /* GRDBOSXPerformanceTests.xctest */,
				56553C181C3E906C00522B5C /* GRDBOSXCrashTests.xctest */,
				560FC54D1CB003810014AA8E /* GRDBCipher.framework */,
				560FC5B01CB00B880014AA8E /* GRDBTests.xctest */,
				5671566C1CB16729007DC145 /* GRDBCipherOSXEncryptedTests.xctest */,
				56AFCA231CB1A8BB00F48B96 /* GRDBCipher.framework */,
				56AFCA7F1CB1AA9900F48B96 /* GRDBTests.xctest */,
				56AFCAD71CB1ABC800F48B96 /* GRDBTests.xctest */,
				F3BA7FFE1CFB25E4003DC1BA /* GRDBCustomSQLite.framework */,
				F3BA80411CFB2AD7003DC1BA /* GRDBCustomSQLiteiOSTests.xctest */,
				F3BA805A1CFB2BB2003DC1BA /* GRDBCustomSQLite.framework */,
				F3BA809B1CFB2F6F003DC1BA /* GRDBCustomSQLiteOSXTests.xctest */,
			);
			name = Products;
			sourceTree = "<group>";
		};
		DC37740319C8CBB3004FCF85 /* Supporting Files */ = {
			isa = PBXGroup;
			children = (
				DC37740419C8CBB3004FCF85 /* Info.plist */,
				56BB862D1BA98933001F9168 /* GRDBPerformanceTests-Bridging.h */,
			);
			name = "Supporting Files";
			sourceTree = "<group>";
		};
		DC37742D19C8CC90004FCF85 /* GRDB */ = {
			isa = PBXGroup;
			children = (
				56A2386F1B9C75030082EB20 /* Core */,
				56A238911B9C750B0082EB20 /* Migrations */,
				56300B6D1C53F592005A543B /* QueryInterface */,
				56A2389F1B9C753B0082EB20 /* Record */,
				DC37743319C8CFCE004FCF85 /* Supporting Files */,
			);
			path = GRDB;
			sourceTree = "<group>";
		};
		DC37743319C8CFCE004FCF85 /* Supporting Files */ = {
			isa = PBXGroup;
			children = (
				56B8F49A1B4E2F3600C24296 /* GRDB.xcconfig */,
				56C48E731C9A9923005DF1D9 /* module.modulemap */,
				567D10621C9A911C00ACC500 /* GRDBiOS */,
				567D10641C9A911C00ACC500 /* GRDBOSX */,
				DC3773F819C8CBB3004FCF85 /* GRDB.h */,
				DC2393C61ABE35F8003FF113 /* GRDB-Bridging.h */,
				DC3773F719C8CBB3004FCF85 /* Info.plist */,
			);
			name = "Supporting Files";
			path = ../Support;
			sourceTree = "<group>";
		};
		EED476F41CFD174D0026A4EC /* Customize */ = {
			isa = PBXGroup;
			children = (
				F3BA813A1CFB3402003DC1BA /* GRDBCustomSQLite-USER.xcconfig */,
				EED476F11CFD16FF0026A4EC /* GRDBCustomSQLite-USER.h */,
			);
			name = Customize;
			sourceTree = "<group>";
		};
		F3BA7FED1CFB21F8003DC1BA /* GRDBCustomSQLite */ = {
			isa = PBXGroup;
			children = (
				EED476F41CFD174D0026A4EC /* Customize */,
				F3BA7FEE1CFB23B7003DC1BA /* GRDB.xcconfig */,
				F3BA813B1CFB3770003DC1BA /* GRDBCustomSQLite-Testing.xcconfig */,
				F3BA7FEF1CFB23BF003DC1BA /* module.modulemap */,
				F3BA7FF01CFB23C9003DC1BA /* sqlite3.h */,
				F3BA7FF11CFB23D3003DC1BA /* GRDBCustomSQLite.h */,
				F3BA7FF21CFB23DA003DC1BA /* GRDBCustomSQLite-Bridging.h */,
				F3BA7FF31CFB23E4003DC1BA /* SQLiteLib.xcodeproj */,
			);
			name = GRDBCustomSQLite;
			sourceTree = "<group>";
		};
		F3BA7FF41CFB23E4003DC1BA /* Products */ = {
			isa = PBXGroup;
			children = (
				F3BA7FF81CFB23E4003DC1BA /* libsqlitecustom.a */,
			);
			name = Products;
			sourceTree = "<group>";
		};
/* End PBXGroup section */

/* Begin PBXHeadersBuildPhase section */
		560FC5461CB003810014AA8E /* Headers */ = {
			isa = PBXHeadersBuildPhase;
			buildActionMask = 2147483647;
			files = (
				568E1CBA1CB03847008D97A6 /* GRDBCipher.h in Headers */,
				568E1CB21CB037BA008D97A6 /* sqlite3.h in Headers */,
				568E1CB91CB03847008D97A6 /* GRDBCipher-Bridging.h in Headers */,
			);
			runOnlyForDeploymentPostprocessing = 0;
		};
		56AFCA1C1CB1A8BB00F48B96 /* Headers */ = {
			isa = PBXHeadersBuildPhase;
			buildActionMask = 2147483647;
			files = (
				56AFCA291CB1A98D00F48B96 /* GRDBCipher.h in Headers */,
				56AFCA2A1CB1A98D00F48B96 /* GRDBCipher-Bridging.h in Headers */,
				56AFCA281CB1A98D00F48B96 /* sqlite3.h in Headers */,
			);
			runOnlyForDeploymentPostprocessing = 0;
		};
		56E5D7C71B4D3FED00430942 /* Headers */ = {
			isa = PBXHeadersBuildPhase;
			buildActionMask = 2147483647;
			files = (
				56E5D82C1B4D437600430942 /* GRDB.h in Headers */,
				56E5D82D1B4D438800430942 /* GRDB-Bridging.h in Headers */,
			);
			runOnlyForDeploymentPostprocessing = 0;
		};
		DC3773F019C8CBB3004FCF85 /* Headers */ = {
			isa = PBXHeadersBuildPhase;
			buildActionMask = 2147483647;
			files = (
				DC3773F919C8CBB3004FCF85 /* GRDB.h in Headers */,
				DC2393C81ABE35F8003FF113 /* GRDB-Bridging.h in Headers */,
			);
			runOnlyForDeploymentPostprocessing = 0;
		};
		F3BA7FFB1CFB25E4003DC1BA /* Headers */ = {
			isa = PBXHeadersBuildPhase;
			buildActionMask = 2147483647;
			files = (
				F3BA80381CFB2932003DC1BA /* GRDBCustomSQLite.h in Headers */,
				F3BA80391CFB2936003DC1BA /* GRDBCustomSQLite-Bridging.h in Headers */,
				F3BA803A1CFB293A003DC1BA /* sqlite3.h in Headers */,
				EED476F31CFD172C0026A4EC /* GRDBCustomSQLite-USER.h in Headers */,
			);
			runOnlyForDeploymentPostprocessing = 0;
		};
		F3BA80571CFB2BB2003DC1BA /* Headers */ = {
			isa = PBXHeadersBuildPhase;
			buildActionMask = 2147483647;
			files = (
				F3BA80931CFB2F13003DC1BA /* GRDBCustomSQLite.h in Headers */,
				F3BA80941CFB2F15003DC1BA /* GRDBCustomSQLite-Bridging.h in Headers */,
				F3BA80951CFB2F18003DC1BA /* sqlite3.h in Headers */,
				EED476F21CFD17270026A4EC /* GRDBCustomSQLite-USER.h in Headers */,
			);
			runOnlyForDeploymentPostprocessing = 0;
		};
/* End PBXHeadersBuildPhase section */

/* Begin PBXNativeTarget section */
		560C97CF1C0E22D300BF8471 /* GRDBOSXPerformanceTests */ = {
			isa = PBXNativeTarget;
			buildConfigurationList = 560C98171C0E22D300BF8471 /* Build configuration list for PBXNativeTarget "GRDBOSXPerformanceTests" */;
			buildPhases = (
				560C97D41C0E22D300BF8471 /* Sources */,
				560C98111C0E22D300BF8471 /* Frameworks */,
				560C98151C0E22D300BF8471 /* Resources */,
				563363F51C960513000BE133 /* CopyFiles */,
			);
			buildRules = (
			);
			dependencies = (
				560C97D01C0E22D300BF8471 /* PBXTargetDependency */,
				560C97D21C0E22D300BF8471 /* PBXTargetDependency */,
			);
			name = GRDBOSXPerformanceTests;
			productName = GRDBOSXTests;
			productReference = 560C981A1C0E22D300BF8471 /* GRDBOSXPerformanceTests.xctest */;
			productType = "com.apple.product-type.bundle.unit-test";
		};
		560FC5191CB003810014AA8E /* GRDBCipherOSX */ = {
			isa = PBXNativeTarget;
			buildConfigurationList = 560FC54A1CB003810014AA8E /* Build configuration list for PBXNativeTarget "GRDBCipherOSX" */;
			buildPhases = (
				560FC51A1CB003810014AA8E /* Sources */,
				560FC5441CB003810014AA8E /* Frameworks */,
				560FC5461CB003810014AA8E /* Headers */,
				560FC5491CB003810014AA8E /* Resources */,
			);
			buildRules = (
			);
			dependencies = (
				56AFC9781CB1A3E200F48B96 /* PBXTargetDependency */,
			);
			name = GRDBCipherOSX;
			productName = GRDB;
			productReference = 560FC54D1CB003810014AA8E /* GRDBCipher.framework */;
			productType = "com.apple.product-type.framework";
		};
		560FC55D1CB00B880014AA8E /* GRDBCipherOSXTests */ = {
			isa = PBXNativeTarget;
			buildConfigurationList = 560FC5AD1CB00B880014AA8E /* Build configuration list for PBXNativeTarget "GRDBCipherOSXTests" */;
			buildPhases = (
				560FC5601CB00B880014AA8E /* Sources */,
				560FC5A91CB00B880014AA8E /* Frameworks */,
				560FC5AC1CB00B880014AA8E /* Resources */,
			);
			buildRules = (
			);
			dependencies = (
				568BE5221CB0371000270F93 /* PBXTargetDependency */,
			);
			name = GRDBCipherOSXTests;
			productName = GRDBOSXTests;
			productReference = 560FC5B01CB00B880014AA8E /* GRDBTests.xctest */;
			productType = "com.apple.product-type.bundle.unit-test";
		};
		56553BDA1C3E906C00522B5C /* GRDBOSXCrashTests */ = {
			isa = PBXNativeTarget;
			buildConfigurationList = 56553C151C3E906C00522B5C /* Build configuration list for PBXNativeTarget "GRDBOSXCrashTests" */;
			buildPhases = (
				56553BDD1C3E906C00522B5C /* Sources */,
				56553C111C3E906C00522B5C /* Frameworks */,
				56553C141C3E906C00522B5C /* Resources */,
			);
			buildRules = (
			);
			dependencies = (
				56553BDB1C3E906C00522B5C /* PBXTargetDependency */,
			);
			name = GRDBOSXCrashTests;
			productName = GRDBOSXTests;
			productReference = 56553C181C3E906C00522B5C /* GRDBOSXCrashTests.xctest */;
			productType = "com.apple.product-type.bundle.unit-test";
		};
		567156191CB16729007DC145 /* GRDBCipherOSXEncryptedTests */ = {
			isa = PBXNativeTarget;
			buildConfigurationList = 567156691CB16729007DC145 /* Build configuration list for PBXNativeTarget "GRDBCipherOSXEncryptedTests" */;
			buildPhases = (
				5671561C1CB16729007DC145 /* Sources */,
				567156661CB16729007DC145 /* Frameworks */,
				567156681CB16729007DC145 /* Resources */,
			);
			buildRules = (
			);
			dependencies = (
				5671561A1CB16729007DC145 /* PBXTargetDependency */,
			);
			name = GRDBCipherOSXEncryptedTests;
			productName = GRDBOSXTests;
			productReference = 5671566C1CB16729007DC145 /* GRDBCipherOSXEncryptedTests.xctest */;
			productType = "com.apple.product-type.bundle.unit-test";
		};
		56AFC9EE1CB1A8BB00F48B96 /* GRDBCipheriOS */ = {
			isa = PBXNativeTarget;
			buildConfigurationList = 56AFCA201CB1A8BB00F48B96 /* Build configuration list for PBXNativeTarget "GRDBCipheriOS" */;
			buildPhases = (
				56AFC9EF1CB1A8BB00F48B96 /* Sources */,
				56AFCA1A1CB1A8BB00F48B96 /* Frameworks */,
				56AFCA1C1CB1A8BB00F48B96 /* Headers */,
				56AFCA1F1CB1A8BB00F48B96 /* Resources */,
			);
			buildRules = (
			);
			dependencies = (
				56AFCA261CB1A96A00F48B96 /* PBXTargetDependency */,
			);
			name = GRDBCipheriOS;
			productName = GRDBiOS;
			productReference = 56AFCA231CB1A8BB00F48B96 /* GRDBCipher.framework */;
			productType = "com.apple.product-type.framework";
		};
		56AFCA2B1CB1AA9900F48B96 /* GRDBCipheriOSTests */ = {
			isa = PBXNativeTarget;
			buildConfigurationList = 56AFCA7C1CB1AA9900F48B96 /* Build configuration list for PBXNativeTarget "GRDBCipheriOSTests" */;
			buildPhases = (
				56AFCA2E1CB1AA9900F48B96 /* Sources */,
				56AFCA781CB1AA9900F48B96 /* Frameworks */,
				56AFCA7B1CB1AA9900F48B96 /* Resources */,
			);
			buildRules = (
			);
			dependencies = (
				56AFCA821CB1AAB400F48B96 /* PBXTargetDependency */,
			);
			name = GRDBCipheriOSTests;
			productName = GRDBiOSTests;
			productReference = 56AFCA7F1CB1AA9900F48B96 /* GRDBTests.xctest */;
			productType = "com.apple.product-type.bundle.unit-test";
		};
		56AFCA841CB1ABC800F48B96 /* GRDBCipheriOSEncryptedTests */ = {
			isa = PBXNativeTarget;
			buildConfigurationList = 56AFCAD41CB1ABC800F48B96 /* Build configuration list for PBXNativeTarget "GRDBCipheriOSEncryptedTests" */;
			buildPhases = (
				56AFCA871CB1ABC800F48B96 /* Sources */,
				56AFCAD11CB1ABC800F48B96 /* Frameworks */,
				56AFCAD31CB1ABC800F48B96 /* Resources */,
			);
			buildRules = (
			);
			dependencies = (
				56AFCA851CB1ABC800F48B96 /* PBXTargetDependency */,
			);
			name = GRDBCipheriOSEncryptedTests;
			productName = GRDBiOSTests;
			productReference = 56AFCAD71CB1ABC800F48B96 /* GRDBTests.xctest */;
			productType = "com.apple.product-type.bundle.unit-test";
		};
		56E5D7C91B4D3FED00430942 /* GRDBiOS */ = {
			isa = PBXNativeTarget;
			buildConfigurationList = 56E5D7DB1B4D3FEE00430942 /* Build configuration list for PBXNativeTarget "GRDBiOS" */;
			buildPhases = (
				56E5D7C51B4D3FED00430942 /* Sources */,
				56E5D7C61B4D3FED00430942 /* Frameworks */,
				56E5D7C71B4D3FED00430942 /* Headers */,
				56E5D7C81B4D3FED00430942 /* Resources */,
			);
			buildRules = (
			);
			dependencies = (
			);
			name = GRDBiOS;
			productName = GRDBiOS;
			productReference = 56E5D7CA1B4D3FED00430942 /* GRDB.framework */;
			productType = "com.apple.product-type.framework";
		};
		56E5D7D21B4D3FEE00430942 /* GRDBiOSTests */ = {
			isa = PBXNativeTarget;
			buildConfigurationList = 56E5D7DE1B4D3FEE00430942 /* Build configuration list for PBXNativeTarget "GRDBiOSTests" */;
			buildPhases = (
				56E5D7CF1B4D3FEE00430942 /* Sources */,
				56E5D7D01B4D3FEE00430942 /* Frameworks */,
				56E5D7D11B4D3FEE00430942 /* Resources */,
			);
			buildRules = (
			);
			dependencies = (
				56E5D7D61B4D3FEE00430942 /* PBXTargetDependency */,
			);
			name = GRDBiOSTests;
			productName = GRDBiOSTests;
			productReference = 56E5D7D31B4D3FEE00430942 /* GRDBTests.xctest */;
			productType = "com.apple.product-type.bundle.unit-test";
		};
		56E5D7F81B4D422D00430942 /* GRDBOSXTests */ = {
			isa = PBXNativeTarget;
			buildConfigurationList = 56E5D8011B4D422E00430942 /* Build configuration list for PBXNativeTarget "GRDBOSXTests" */;
			buildPhases = (
				56E5D7F51B4D422D00430942 /* Sources */,
				56E5D7F61B4D422D00430942 /* Frameworks */,
				56E5D7F71B4D422D00430942 /* Resources */,
			);
			buildRules = (
			);
			dependencies = (
				56E5D8001B4D422E00430942 /* PBXTargetDependency */,
			);
			name = GRDBOSXTests;
			productName = GRDBOSXTests;
			productReference = 56E5D7F91B4D422D00430942 /* GRDBTests.xctest */;
			productType = "com.apple.product-type.bundle.unit-test";
		};
		DC3773F219C8CBB3004FCF85 /* GRDBOSX */ = {
			isa = PBXNativeTarget;
			buildConfigurationList = DC37740919C8CBB3004FCF85 /* Build configuration list for PBXNativeTarget "GRDBOSX" */;
			buildPhases = (
				DC3773EE19C8CBB3004FCF85 /* Sources */,
				DC3773EF19C8CBB3004FCF85 /* Frameworks */,
				DC3773F019C8CBB3004FCF85 /* Headers */,
				DC3773F119C8CBB3004FCF85 /* Resources */,
			);
			buildRules = (
			);
			dependencies = (
			);
			name = GRDBOSX;
			productName = GRDB;
			productReference = DC3773F319C8CBB3004FCF85 /* GRDB.framework */;
			productType = "com.apple.product-type.framework";
		};
		F3BA7FFD1CFB25E4003DC1BA /* GRDBCustomSQLiteiOS */ = {
			isa = PBXNativeTarget;
			buildConfigurationList = F3BA80031CFB25E4003DC1BA /* Build configuration list for PBXNativeTarget "GRDBCustomSQLiteiOS" */;
			buildPhases = (
				EED476F01CFD0B290026A4EC /* Copy .example configuration files (if no USER customizations exist) */,
				F3BA7FF91CFB25E4003DC1BA /* Sources */,
				F3BA7FFA1CFB25E4003DC1BA /* Frameworks */,
				F3BA7FFB1CFB25E4003DC1BA /* Headers */,
				F3BA7FFC1CFB25E4003DC1BA /* Resources */,
			);
			buildRules = (
			);
			dependencies = (
				EED9F6461CFE39D1004BA2B8 /* PBXTargetDependency */,
			);
			name = GRDBCustomSQLiteiOS;
			productName = GRDBCustomSQLite;
			productReference = F3BA7FFE1CFB25E4003DC1BA /* GRDBCustomSQLite.framework */;
			productType = "com.apple.product-type.framework";
		};
		F3BA80401CFB2AD7003DC1BA /* GRDBCustomSQLiteiOSTests */ = {
			isa = PBXNativeTarget;
			buildConfigurationList = F3BA80491CFB2AD7003DC1BA /* Build configuration list for PBXNativeTarget "GRDBCustomSQLiteiOSTests" */;
			buildPhases = (
				F3BA803D1CFB2AD7003DC1BA /* Sources */,
				F3BA803E1CFB2AD7003DC1BA /* Frameworks */,
				F3BA803F1CFB2AD7003DC1BA /* Resources */,
			);
			buildRules = (
			);
			dependencies = (
				F3BA80481CFB2AD7003DC1BA /* PBXTargetDependency */,
			);
			name = GRDBCustomSQLiteiOSTests;
			productName = GRDBCustomSQLiteiOSTests;
			productReference = F3BA80411CFB2AD7003DC1BA /* GRDBCustomSQLiteiOSTests.xctest */;
			productType = "com.apple.product-type.bundle.unit-test";
		};
		F3BA80591CFB2BB2003DC1BA /* GRDBCustomSQLiteOSX */ = {
			isa = PBXNativeTarget;
			buildConfigurationList = F3BA805F1CFB2BB2003DC1BA /* Build configuration list for PBXNativeTarget "GRDBCustomSQLiteOSX" */;
			buildPhases = (
				EED476F51CFD1A610026A4EC /* Copy .example configuration files (if no USER customizations exist) */,
				F3BA80551CFB2BB2003DC1BA /* Sources */,
				F3BA80561CFB2BB2003DC1BA /* Frameworks */,
				F3BA80571CFB2BB2003DC1BA /* Headers */,
				F3BA80581CFB2BB2003DC1BA /* Resources */,
			);
			buildRules = (
			);
			dependencies = (
				EED9F6481CFE39D7004BA2B8 /* PBXTargetDependency */,
			);
			name = GRDBCustomSQLiteOSX;
			productName = GRDBCustomSQLite;
			productReference = F3BA805A1CFB2BB2003DC1BA /* GRDBCustomSQLite.framework */;
			productType = "com.apple.product-type.framework";
		};
		F3BA809A1CFB2F6F003DC1BA /* GRDBCustomSQLiteOSXTests */ = {
			isa = PBXNativeTarget;
			buildConfigurationList = F3BA80A31CFB2F6F003DC1BA /* Build configuration list for PBXNativeTarget "GRDBCustomSQLiteOSXTests" */;
			buildPhases = (
				F3BA80971CFB2F6F003DC1BA /* Sources */,
				F3BA80981CFB2F6F003DC1BA /* Frameworks */,
				F3BA80991CFB2F6F003DC1BA /* Resources */,
			);
			buildRules = (
			);
			dependencies = (
				F3BA80A21CFB2F6F003DC1BA /* PBXTargetDependency */,
			);
			name = GRDBCustomSQLiteOSXTests;
			productName = GRDBCustomSQLiteOSXTests;
			productReference = F3BA809B1CFB2F6F003DC1BA /* GRDBCustomSQLiteOSXTests.xctest */;
			productType = "com.apple.product-type.bundle.unit-test";
		};
/* End PBXNativeTarget section */

/* Begin PBXProject section */
		DC3773EA19C8CBB3004FCF85 /* Project object */ = {
			isa = PBXProject;
			attributes = {
				LastSwiftUpdateCheck = 0730;
				LastUpgradeCheck = 0800;
				ORGANIZATIONNAME = "Gwendal Roué";
				TargetAttributes = {
					56E5D7C91B4D3FED00430942 = {
						CreatedOnToolsVersion = 7.0;
						LastSwiftMigration = 0800;
					};
					56E5D7D21B4D3FEE00430942 = {
						CreatedOnToolsVersion = 7.0;
						LastSwiftMigration = 0800;
					};
					56E5D7F81B4D422D00430942 = {
						CreatedOnToolsVersion = 7.0;
						LastSwiftMigration = 0800;
					};
					DC3773F219C8CBB3004FCF85 = {
						CreatedOnToolsVersion = 6.1;
						LastSwiftMigration = 0800;
					};
					F3BA7FFD1CFB25E4003DC1BA = {
						CreatedOnToolsVersion = 7.3.1;
						LastSwiftMigration = 0800;
					};
					F3BA80401CFB2AD7003DC1BA = {
						CreatedOnToolsVersion = 7.3.1;
						LastSwiftMigration = 0800;
					};
					F3BA80591CFB2BB2003DC1BA = {
						CreatedOnToolsVersion = 7.3.1;
						LastSwiftMigration = 0800;
					};
					F3BA809A1CFB2F6F003DC1BA = {
						CreatedOnToolsVersion = 7.3.1;
						LastSwiftMigration = 0800;
					};
				};
			};
			buildConfigurationList = DC3773ED19C8CBB3004FCF85 /* Build configuration list for PBXProject "GRDB" */;
			compatibilityVersion = "Xcode 6.3";
			developmentRegion = English;
			hasScannedForEncodings = 0;
			knownRegions = (
				en,
				Base,
			);
			mainGroup = DC3773E919C8CBB3004FCF85;
			productRefGroup = DC3773F419C8CBB3004FCF85 /* Products */;
			projectDirPath = "";
			projectReferences = (
				{
					ProductGroup = 560FC5511CB004AD0014AA8E /* Products */;
					ProjectRef = 560FC5501CB004AD0014AA8E /* sqlcipher.xcodeproj */;
				},
				{
					ProductGroup = 56CA21FF1BB414FE009A04C5 /* Products */;
					ProjectRef = 56CA21FE1BB414FE009A04C5 /* SQLite.xcodeproj */;
				},
				{
					ProductGroup = F3BA7FF41CFB23E4003DC1BA /* Products */;
					ProjectRef = F3BA7FF31CFB23E4003DC1BA /* SQLiteLib.xcodeproj */;
				},
			);
			projectRoot = "";
			targets = (
				DC3773F219C8CBB3004FCF85 /* GRDBOSX */,
				56E5D7F81B4D422D00430942 /* GRDBOSXTests */,
				560C97CF1C0E22D300BF8471 /* GRDBOSXPerformanceTests */,
				56553BDA1C3E906C00522B5C /* GRDBOSXCrashTests */,
				560FC5191CB003810014AA8E /* GRDBCipherOSX */,
				560FC55D1CB00B880014AA8E /* GRDBCipherOSXTests */,
				567156191CB16729007DC145 /* GRDBCipherOSXEncryptedTests */,
				F3BA80591CFB2BB2003DC1BA /* GRDBCustomSQLiteOSX */,
				F3BA809A1CFB2F6F003DC1BA /* GRDBCustomSQLiteOSXTests */,
				56E5D7C91B4D3FED00430942 /* GRDBiOS */,
				56E5D7D21B4D3FEE00430942 /* GRDBiOSTests */,
				56AFC9EE1CB1A8BB00F48B96 /* GRDBCipheriOS */,
				56AFCA2B1CB1AA9900F48B96 /* GRDBCipheriOSTests */,
				56AFCA841CB1ABC800F48B96 /* GRDBCipheriOSEncryptedTests */,
				F3BA7FFD1CFB25E4003DC1BA /* GRDBCustomSQLiteiOS */,
				F3BA80401CFB2AD7003DC1BA /* GRDBCustomSQLiteiOSTests */,
			);
		};
/* End PBXProject section */

/* Begin PBXReferenceProxy section */
		560FC5561CB004AD0014AA8E /* libsqlcipher.a */ = {
			isa = PBXReferenceProxy;
			fileType = archive.ar;
			path = libsqlcipher.a;
			remoteRef = 560FC5551CB004AD0014AA8E /* PBXContainerItemProxy */;
			sourceTree = BUILT_PRODUCTS_DIR;
		};
		56B14E8D1D4DAE54000BF4A3 /* SQLCipher.framework */ = {
			isa = PBXReferenceProxy;
			fileType = wrapper.framework;
			path = SQLCipher.framework;
			remoteRef = 56B14E8C1D4DAE54000BF4A3 /* PBXContainerItemProxy */;
			sourceTree = BUILT_PRODUCTS_DIR;
		};
		56B14E8F1D4DAE54000BF4A3 /* SQLCipher.framework */ = {
			isa = PBXReferenceProxy;
			fileType = wrapper.framework;
			path = SQLCipher.framework;
			remoteRef = 56B14E8E1D4DAE54000BF4A3 /* PBXContainerItemProxy */;
			sourceTree = BUILT_PRODUCTS_DIR;
		};
		56B14E911D4DAE54000BF4A3 /* SQLCipher.framework */ = {
			isa = PBXReferenceProxy;
			fileType = wrapper.framework;
			path = SQLCipher.framework;
			remoteRef = 56B14E901D4DAE54000BF4A3 /* PBXContainerItemProxy */;
			sourceTree = BUILT_PRODUCTS_DIR;
		};
		56B14E931D4DAE54000BF4A3 /* SQLCipher.framework */ = {
			isa = PBXReferenceProxy;
			fileType = wrapper.framework;
			path = SQLCipher.framework;
			remoteRef = 56B14E921D4DAE54000BF4A3 /* PBXContainerItemProxy */;
			sourceTree = BUILT_PRODUCTS_DIR;
		};
		56B15D051CD4C33A00A24C8B /* SQLite.framework */ = {
			isa = PBXReferenceProxy;
			fileType = wrapper.framework;
			path = SQLite.framework;
			remoteRef = 56B15D041CD4C33A00A24C8B /* PBXContainerItemProxy */;
			sourceTree = BUILT_PRODUCTS_DIR;
		};
		56B15D071CD4C33A00A24C8B /* SQLiteTests tvOS.xctest */ = {
			isa = PBXReferenceProxy;
			fileType = wrapper.cfbundle;
			path = "SQLiteTests tvOS.xctest";
			remoteRef = 56B15D061CD4C33A00A24C8B /* PBXContainerItemProxy */;
			sourceTree = BUILT_PRODUCTS_DIR;
		};
		56B15D091CD4C33A00A24C8B /* SQLite.framework */ = {
			isa = PBXReferenceProxy;
			fileType = wrapper.framework;
			path = SQLite.framework;
			remoteRef = 56B15D081CD4C33A00A24C8B /* PBXContainerItemProxy */;
			sourceTree = BUILT_PRODUCTS_DIR;
		};
		56CA220B1BB414FE009A04C5 /* SQLite.framework */ = {
			isa = PBXReferenceProxy;
			fileType = wrapper.framework;
			path = SQLite.framework;
			remoteRef = 56CA220A1BB414FE009A04C5 /* PBXContainerItemProxy */;
			sourceTree = BUILT_PRODUCTS_DIR;
		};
		56CA220F1BB414FE009A04C5 /* SQLite.framework */ = {
			isa = PBXReferenceProxy;
			fileType = wrapper.framework;
			path = SQLite.framework;
			remoteRef = 56CA220E1BB414FE009A04C5 /* PBXContainerItemProxy */;
			sourceTree = BUILT_PRODUCTS_DIR;
		};
		56E667CA1C5A422500D48792 /* SQLiteTests iOS.xctest */ = {
			isa = PBXReferenceProxy;
			fileType = wrapper.cfbundle;
			path = "SQLiteTests iOS.xctest";
			remoteRef = 56E667C91C5A422500D48792 /* PBXContainerItemProxy */;
			sourceTree = BUILT_PRODUCTS_DIR;
		};
		56E667CC1C5A422500D48792 /* SQLiteTests Mac.xctest */ = {
			isa = PBXReferenceProxy;
			fileType = wrapper.cfbundle;
			path = "SQLiteTests Mac.xctest";
			remoteRef = 56E667CB1C5A422500D48792 /* PBXContainerItemProxy */;
			sourceTree = BUILT_PRODUCTS_DIR;
		};
		F3BA7FF81CFB23E4003DC1BA /* libsqlitecustom.a */ = {
			isa = PBXReferenceProxy;
			fileType = archive.ar;
			path = libsqlitecustom.a;
			remoteRef = F3BA7FF71CFB23E4003DC1BA /* PBXContainerItemProxy */;
			sourceTree = BUILT_PRODUCTS_DIR;
		};
/* End PBXReferenceProxy section */

/* Begin PBXResourcesBuildPhase section */
		560C98151C0E22D300BF8471 /* Resources */ = {
			isa = PBXResourcesBuildPhase;
			buildActionMask = 2147483647;
			files = (
				563363F91C960711000BE133 /* PerformanceRealmTests.realm in Resources */,
				560C98161C0E22D300BF8471 /* PerformanceTests.sqlite in Resources */,
				56DE7B371C42BBBB00861EB8 /* PerformanceCoreDataTests.sqlite in Resources */,
			);
			runOnlyForDeploymentPostprocessing = 0;
		};
		560FC5491CB003810014AA8E /* Resources */ = {
			isa = PBXResourcesBuildPhase;
			buildActionMask = 2147483647;
			files = (
			);
			runOnlyForDeploymentPostprocessing = 0;
		};
		560FC5AC1CB00B880014AA8E /* Resources */ = {
			isa = PBXResourcesBuildPhase;
			buildActionMask = 2147483647;
			files = (
				568735A01CEDE16C009B9116 /* Betty.jpeg in Resources */,
			);
			runOnlyForDeploymentPostprocessing = 0;
		};
		56553C141C3E906C00522B5C /* Resources */ = {
			isa = PBXResourcesBuildPhase;
			buildActionMask = 2147483647;
			files = (
			);
			runOnlyForDeploymentPostprocessing = 0;
		};
		567156681CB16729007DC145 /* Resources */ = {
			isa = PBXResourcesBuildPhase;
			buildActionMask = 2147483647;
			files = (
				568735A11CEDE16C009B9116 /* Betty.jpeg in Resources */,
			);
			runOnlyForDeploymentPostprocessing = 0;
		};
		56AFCA1F1CB1A8BB00F48B96 /* Resources */ = {
			isa = PBXResourcesBuildPhase;
			buildActionMask = 2147483647;
			files = (
			);
			runOnlyForDeploymentPostprocessing = 0;
		};
		56AFCA7B1CB1AA9900F48B96 /* Resources */ = {
			isa = PBXResourcesBuildPhase;
			buildActionMask = 2147483647;
			files = (
				568735A31CEDE16C009B9116 /* Betty.jpeg in Resources */,
			);
			runOnlyForDeploymentPostprocessing = 0;
		};
		56AFCAD31CB1ABC800F48B96 /* Resources */ = {
			isa = PBXResourcesBuildPhase;
			buildActionMask = 2147483647;
			files = (
				568735A41CEDE16C009B9116 /* Betty.jpeg in Resources */,
			);
			runOnlyForDeploymentPostprocessing = 0;
		};
		56E5D7C81B4D3FED00430942 /* Resources */ = {
			isa = PBXResourcesBuildPhase;
			buildActionMask = 2147483647;
			files = (
			);
			runOnlyForDeploymentPostprocessing = 0;
		};
		56E5D7D11B4D3FEE00430942 /* Resources */ = {
			isa = PBXResourcesBuildPhase;
			buildActionMask = 2147483647;
			files = (
				568735A21CEDE16C009B9116 /* Betty.jpeg in Resources */,
			);
			runOnlyForDeploymentPostprocessing = 0;
		};
		56E5D7F71B4D422D00430942 /* Resources */ = {
			isa = PBXResourcesBuildPhase;
			buildActionMask = 2147483647;
			files = (
				5687359F1CEDE16C009B9116 /* Betty.jpeg in Resources */,
			);
			runOnlyForDeploymentPostprocessing = 0;
		};
		DC3773F119C8CBB3004FCF85 /* Resources */ = {
			isa = PBXResourcesBuildPhase;
			buildActionMask = 2147483647;
			files = (
			);
			runOnlyForDeploymentPostprocessing = 0;
		};
		F3BA7FFC1CFB25E4003DC1BA /* Resources */ = {
			isa = PBXResourcesBuildPhase;
			buildActionMask = 2147483647;
			files = (
			);
			runOnlyForDeploymentPostprocessing = 0;
		};
		F3BA803F1CFB2AD7003DC1BA /* Resources */ = {
			isa = PBXResourcesBuildPhase;
			buildActionMask = 2147483647;
			files = (
				F3BA80CE1CFB2FDE003DC1BA /* Betty.jpeg in Resources */,
			);
			runOnlyForDeploymentPostprocessing = 0;
		};
		F3BA80581CFB2BB2003DC1BA /* Resources */ = {
			isa = PBXResourcesBuildPhase;
			buildActionMask = 2147483647;
			files = (
			);
			runOnlyForDeploymentPostprocessing = 0;
		};
		F3BA80991CFB2F6F003DC1BA /* Resources */ = {
			isa = PBXResourcesBuildPhase;
			buildActionMask = 2147483647;
			files = (
				F3BA80CD1CFB2FDD003DC1BA /* Betty.jpeg in Resources */,
			);
			runOnlyForDeploymentPostprocessing = 0;
		};
/* End PBXResourcesBuildPhase section */

/* Begin PBXShellScriptBuildPhase section */
		EED476F01CFD0B290026A4EC /* Copy .example configuration files (if no USER customizations exist) */ = {
			isa = PBXShellScriptBuildPhase;
			buildActionMask = 2147483647;
			files = (
			);
			inputPaths = (
				"$(SRCROOT)/SQLiteCustom/GRDBCustomSQLite-USER.xcconfig.example",
				"$(SRCROOT)/SQLiteCustom/GRDBCustomSQLite-USER.h.example",
			);
			name = "Copy .example configuration files (if no USER customizations exist)";
			outputPaths = (
			);
			runOnlyForDeploymentPostprocessing = 0;
			shellPath = /bin/sh;
			shellScript = "copiedfiles=false\nfor ((i=0; i < SCRIPT_INPUT_FILE_COUNT ; i++))\ndo\n    INFILE=SCRIPT_INPUT_FILE_$i\n    FILE=${!INFILE};\n    OUTPUTFILE=${FILE%.example}\n    echo \"${INFILE}=${FILE}\"\n    if [ -f \"$FILE\" ]\n    then\n        if [ ! -f \"$OUTPUTFILE\" ];\n        then\n            echo \"Expected USER configuration file doesn't exist\"\n            echo \"Copying .example file\"\n            cp $FILE $OUTPUTFILE\n            touch $OUTPUTFILE\n            copiedfiles=true\n        else\n            echo \"USER Configuration file already exists: ${OUTPUTFILE}\"\n            echo \"Skipping .example copy.\"\n        fi\n    else\n        echo \"Missing input .example file: ${FILE}\"\n        exit 1\n    fi\ndone\n\nif [ \"$copiedfiles\" = true ] ; then\ntouch \"${SRCROOT}/SQLiteCustom/GRDB.xcconfig\"\ntouch \"${SRCROOT}/SQLiteCustom/GRDBCustomSQLite-Testing.xcconfig\"\nsleep 1\nfi\n";
			showEnvVarsInLog = 0;
		};
		EED476F51CFD1A610026A4EC /* Copy .example configuration files (if no USER customizations exist) */ = {
			isa = PBXShellScriptBuildPhase;
			buildActionMask = 2147483647;
			files = (
			);
			inputPaths = (
				"$(SRCROOT)/SQLiteCustom/GRDBCustomSQLite-USER.xcconfig.example",
				"$(SRCROOT)/SQLiteCustom/GRDBCustomSQLite-USER.h.example",
			);
			name = "Copy .example configuration files (if no USER customizations exist)";
			outputPaths = (
			);
			runOnlyForDeploymentPostprocessing = 0;
			shellPath = /bin/sh;
			shellScript = "copiedfiles=false\nfor ((i=0; i < SCRIPT_INPUT_FILE_COUNT ; i++))\ndo\n    INFILE=SCRIPT_INPUT_FILE_$i\n    FILE=${!INFILE};\n    OUTPUTFILE=${FILE%.example}\n    echo \"${INFILE}=${FILE}\"\n    if [ -f \"$FILE\" ]\n    then\n        if [ ! -f \"$OUTPUTFILE\" ];\n        then\n            echo \"Expected USER configuration file doesn't exist\"\n            echo \"Copying .example file\"\n            cp $FILE $OUTPUTFILE\n            touch $OUTPUTFILE\n            copiedfiles=true\n        else\n            echo \"USER Configuration file already exists: ${OUTPUTFILE}\"\n            echo \"Skipping .example copy.\"\n        fi\n    else\n        echo \"Missing input .example file: ${FILE}\"\n        exit 1\n    fi\ndone\n\nif [ \"$copiedfiles\" = true ] ; then\ntouch \"${SRCROOT}/SQLiteCustom/GRDB.xcconfig\"\ntouch \"${SRCROOT}/SQLiteCustom/GRDBCustomSQLite-Testing.xcconfig\"\nsleep 1\nfi\n";
			showEnvVarsInLog = 0;
		};
/* End PBXShellScriptBuildPhase section */

/* Begin PBXSourcesBuildPhase section */
		560C97D41C0E22D300BF8471 /* Sources */ = {
			isa = PBXSourcesBuildPhase;
			buildActionMask = 2147483647;
			files = (
				560C97DA1C0E22D300BF8471 /* FMDatabase.m in Sources */,
				560C98231C0E23BB00BF8471 /* InsertRecordTests.swift in Sources */,
				560C97DD1C0E22D300BF8471 /* FMDatabaseAdditions.m in Sources */,
				56DE7B2C1C41311900861EB8 /* FetchRecordTests.swift in Sources */,
				560C97E81C0E22D300BF8471 /* FMResultSet.m in Sources */,
				56DE7B281C41302500861EB8 /* FetchNamedValuesTests.swift in Sources */,
				56DE7B241C412F7E00861EB8 /* InsertPositionalValuesTests.swift in Sources */,
				560C97EC1C0E22D300BF8471 /* FMDatabaseQueue.m in Sources */,
				560C97F21C0E22D300BF8471 /* FMDatabasePool.m in Sources */,
				560C98241C0E23BB00BF8471 /* PerformanceTests.swift in Sources */,
				56DE7B261C412FDA00861EB8 /* InsertNamedValuesTests.swift in Sources */,
				56DE7B2F1C42B23B00861EB8 /* PerformanceModel.xcdatamodeld in Sources */,
				56DE7B2A1C4130AF00861EB8 /* FetchPositionalValuesTests.swift in Sources */,
			);
			runOnlyForDeploymentPostprocessing = 0;
		};
		560FC51A1CB003810014AA8E /* Sources */ = {
			isa = PBXSourcesBuildPhase;
			buildActionMask = 2147483647;
			files = (
				5636E9BD1D22574100B9B05F /* FetchRequest.swift in Sources */,
				56BB6EAA1D3009B100A1CA52 /* SchedulingWatchdog.swift in Sources */,
				560FC51C1CB003810014AA8E /* QueryInterfaceRequest.swift in Sources */,
				560FC51D1CB003810014AA8E /* SQLCollation.swift in Sources */,
				560FC51E1CB003810014AA8E /* Utils.swift in Sources */,
				560FC51F1CB003810014AA8E /* CGFloat.swift in Sources */,
				560FC5201CB003810014AA8E /* Date.swift in Sources */,
				560FC5211CB003810014AA8E /* SQLFunction.swift in Sources */,
				560FC5221CB003810014AA8E /* RawRepresentable.swift in Sources */,
				560FC5231CB003810014AA8E /* Configuration.swift in Sources */,
				567404891CEF84C8003ED5CC /* RowAdapter.swift in Sources */,
				560FC5241CB003810014AA8E /* DatabaseWriter.swift in Sources */,
				560FC5251CB003810014AA8E /* DatabaseStore.swift in Sources */,
				560FC5261CB003810014AA8E /* SerializedDatabase.swift in Sources */,
				560FC5271CB003810014AA8E /* NSString.swift in Sources */,
				560FC5281CB003810014AA8E /* Row+Foundation.swift in Sources */,
				560FC5291CB003810014AA8E /* DatabaseValueConvertible.swift in Sources */,
				56A8C2311D1914540096E9D4 /* UUID.swift in Sources */,
				560FC52A1CB003810014AA8E /* DatabaseError.swift in Sources */,
				560FC52B1CB003810014AA8E /* DatabaseValue.swift in Sources */,
				560FC52C1CB003810014AA8E /* SQLOperator.swift in Sources */,
				560FC52D1CB003810014AA8E /* StatementArguments+Foundation.swift in Sources */,
				560FC52E1CB003810014AA8E /* Record.swift in Sources */,
				560FC52F1CB003810014AA8E /* DatabaseCoder.swift in Sources */,
				5657AB101D10899D006283EF /* URL.swift in Sources */,
				560FC5301CB003810014AA8E /* NSURL.swift in Sources */,
				560FC5311CB003810014AA8E /* TableMapping.swift in Sources */,
				560FC5321CB003810014AA8E /* DatabasePool.swift in Sources */,
				560FC5331CB003810014AA8E /* Migration.swift in Sources */,
				560FC5341CB003810014AA8E /* SQLSelectQuery.swift in Sources */,
				560FC5351CB003810014AA8E /* Statement.swift in Sources */,
				5690C3411D23E82A00E59934 /* Data.swift in Sources */,
				563ABAF81D18824F003B37F3 /* NSUUID.swift in Sources */,
				560FC5361CB003810014AA8E /* DatabaseMigrator.swift in Sources */,
				560FC5371CB003810014AA8E /* DatabaseSchemaCache.swift in Sources */,
				560FC5381CB003810014AA8E /* DatabaseDateComponents.swift in Sources */,
				56193E961CD8A3E300F95862 /* FetchedRecordsController.swift in Sources */,
				560FC5391CB003810014AA8E /* DatabaseReader.swift in Sources */,
				5657AAAB1D106E39006283EF /* NSDate.swift in Sources */,
				560FC53A1CB003810014AA8E /* NSNull.swift in Sources */,
				560FC53B1CB003810014AA8E /* Database.swift in Sources */,
				566AD8B31D5318F4002EC1A8 /* SQLTableBuilder.swift in Sources */,
				560FC53C1CB003810014AA8E /* DatabaseQueue.swift in Sources */,
				560FC53D1CB003810014AA8E /* NSNumber.swift in Sources */,
				560FC53E1CB003810014AA8E /* DatabaseValue+Foundation.swift in Sources */,
				560FC53F1CB003810014AA8E /* Row.swift in Sources */,
				560FC5401CB003810014AA8E /* StandardLibrary.swift in Sources */,
				560FC5411CB003810014AA8E /* Persistable.swift in Sources */,
				5657AABA1D107001006283EF /* NSData.swift in Sources */,
				560FC5421CB003810014AA8E /* StatementColumnConvertible.swift in Sources */,
				560FC5431CB003810014AA8E /* RowConvertible.swift in Sources */,
			);
			runOnlyForDeploymentPostprocessing = 0;
		};
		560FC5601CB00B880014AA8E /* Sources */ = {
			isa = PBXSourcesBuildPhase;
			buildActionMask = 2147483647;
			files = (
				560FC5611CB00B880014AA8E /* DatabaseValueConversionTests.swift in Sources */,
				560FC5B31CB031EA0014AA8E /* DataMemoryTests.swift in Sources */,
				56FF45411D2C23BA00F21EF9 /* DeleteByKeyTests.swift in Sources */,
				560FC5621CB00B880014AA8E /* Record+QueryInterfaceRequestTests.swift in Sources */,
				560FC5641CB00B880014AA8E /* DatabaseQueueConcurrencyTests.swift in Sources */,
				56A8C2411D1918EE0096E9D4 /* NSUUIDTests.swift in Sources */,
				5657AB571D108BA9006283EF /* NSStringTests.swift in Sources */,
				560FC5B21CB031E30014AA8E /* StatementColumnConvertibleFetchTests.swift in Sources */,
				561667021D08A49900ADD404 /* NSDecimalNumberTests.swift in Sources */,
				569C1EB31CF07DDD0042627B /* DatabaseSchedulerTests.swift in Sources */,
				560FC5651CB00B880014AA8E /* PrimaryKeyNoneTests.swift in Sources */,
				560FC5661CB00B880014AA8E /* MinimalPrimaryKeyRowIDTests.swift in Sources */,
				560FC5671CB00B880014AA8E /* DictionaryRowTests.swift in Sources */,
				56A8C2421D1918EE0096E9D4 /* UUIDTests.swift in Sources */,
				560FC5681CB00B880014AA8E /* SelectStatementTests.swift in Sources */,
				560FC5691CB00B880014AA8E /* DatabaseCoderTests.swift in Sources */,
				560FC56A1CB00B880014AA8E /* SQLSupportTests.swift in Sources */,
				560FC56B1CB00B880014AA8E /* CollationTests.swift in Sources */,
				560FC56C1CB00B880014AA8E /* UpdateStatementTests.swift in Sources */,
				560FC56D1CB00B880014AA8E /* DatabaseMigratorTests.swift in Sources */,
				560FC56F1CB00B880014AA8E /* RecordAwakeFromFetchTests.swift in Sources */,
				560FC5701CB00B880014AA8E /* DatabasePoolCollationTests.swift in Sources */,
				560FC5711CB00B880014AA8E /* PrimaryKeySingleTests.swift in Sources */,
				560FC5721CB00B880014AA8E /* StatementColumnConvertibleTests.swift in Sources */,
				560FC5731CB00B880014AA8E /* RecordFetchTests.swift in Sources */,
				560FC5741CB00B880014AA8E /* DatabasePoolFunctionTests.swift in Sources */,
				560FC5761CB00B880014AA8E /* DetachedRowTests.swift in Sources */,
				560FC5771CB00B880014AA8E /* DatabaseQueueSchemaCacheTests.swift in Sources */,
				56AF746C1D41FB9C005E9FF3 /* DatabaseValueConvertibleEscapingTests.swift in Sources */,
				56B14E801D4DAE54000BF4A3 /* RowAsDictionaryLiteralConvertibleTests.swift in Sources */,
				566AD8C71D531BEA002EC1A8 /* SQLTableBuilderTests.swift in Sources */,
				560FC5781CB00B880014AA8E /* MetalRowTests.swift in Sources */,
				5672DE681CDB751D0022BA81 /* DatabasePoolBackupTests.swift in Sources */,
				560FC5791CB00B880014AA8E /* PrimaryKeyMultipleTests.swift in Sources */,
				560FC57A1CB00B880014AA8E /* DatabasePoolFileAttributesTests.swift in Sources */,
				5657AB4F1D108BA9006283EF /* NSNumberTests.swift in Sources */,
				560FC57C1CB00B880014AA8E /* StatementArgumentsTests.swift in Sources */,
				5634B1081CF9B970005360B9 /* TransactionObserverSavepointsTests.swift in Sources */,
				560FC57D1CB00B880014AA8E /* RecordInitializersTests.swift in Sources */,
				565F03C31CE5D3AA00DE108F /* AdapterRowTests.swift in Sources */,
				5657AB3F1D108BA9006283EF /* NSDataTests.swift in Sources */,
				560FC57E1CB00B880014AA8E /* MutablePersistableTests.swift in Sources */,
				5657AB5F1D108BA9006283EF /* NSURLTests.swift in Sources */,
				560FC57F1CB00B880014AA8E /* RowConvertible+QueryInterfaceRequestTests.swift in Sources */,
				5672DE5A1CDB72520022BA81 /* DatabaseQueueBackupTests.swift in Sources */,
				560FC5801CB00B880014AA8E /* DatabasePoolReadOnlyTests.swift in Sources */,
				5657AB471D108BA9006283EF /* NSNullTests.swift in Sources */,
				560FC5811CB00B880014AA8E /* RecordCopyTests.swift in Sources */,
				560FC5821CB00B880014AA8E /* RawRepresentableTests.swift in Sources */,
				567E55ED1D2BDD3D00CC6F79 /* EncryptionTests.swift in Sources */,
				560FC5841CB00B880014AA8E /* PersistableTests.swift in Sources */,
				560FC5851CB00B880014AA8E /* ManagedDataControllerTests.swift in Sources */,
				560FC5861CB00B880014AA8E /* MappingTests.swift in Sources */,
				560FC5871CB00B880014AA8E /* RecordSubClassTests.swift in Sources */,
				560FC5881CB00B880014AA8E /* DatabasePoolConcurrencyTests.swift in Sources */,
				560FC5891CB00B880014AA8E /* TransactionObserverTests.swift in Sources */,
				560FC58A1CB00B880014AA8E /* DatabasePoolReleaseMemoryTests.swift in Sources */,
				56C3F7541CF9F12400F6A361 /* SavepointTests.swift in Sources */,
				567A80541D41350C00C7DCEC /* IndexInfoTests.swift in Sources */,
				560FC58B1CB00B880014AA8E /* DatabaseValueTests.swift in Sources */,
				565049061CE32543000A97D8 /* FetchedRecordsControllerTests.swift in Sources */,
				567156171CB142AA007DC145 /* ReadOnlyDatabaseTests.swift in Sources */,
				560FC58D1CB00B880014AA8E /* Row+FoundationTests.swift in Sources */,
				56A4CDB11D4234B200B1A9B9 /* SQLExpressionLiteralTests.swift in Sources */,
				567156141CB141D0007DC145 /* InMemoryDatabaseTests.swift in Sources */,
				560FC58E1CB00B880014AA8E /* PrimaryKeyRowIDTests.swift in Sources */,
				EE5075861D00E611005D9C5B /* DatabaseValue+FoundationTests.swift in Sources */,
				560FC58F1CB00B880014AA8E /* DatabaseReaderTests.swift in Sources */,
				560FC5901CB00B880014AA8E /* RecordEditedTests.swift in Sources */,
				560FC5911CB00B880014AA8E /* PrimaryKeySingleWithReplaceConflictResolutionTests.swift in Sources */,
				560FC5921CB00B880014AA8E /* RowConvertibleTests.swift in Sources */,
				560FC5931CB00B880014AA8E /* DatabaseQueueReleaseMemoryTests.swift in Sources */,
				5657AB371D108BA9006283EF /* DataTests.swift in Sources */,
				560FC5941CB00B880014AA8E /* DatabaseValueConvertibleSubclassTests.swift in Sources */,
				565EFAEF1D0436CE00A8FA9D /* NumericOverflowTests.swift in Sources */,
				560FC5951CB00B880014AA8E /* DatabasePoolSchemaCacheTests.swift in Sources */,
				560FC5961CB00B880014AA8E /* DatabaseValueConvertibleFetchTests.swift in Sources */,
				560FC5971CB00B880014AA8E /* DatabaseErrorTests.swift in Sources */,
				560FC5991CB00B880014AA8E /* MinimalPrimaryKeySingleTests.swift in Sources */,
				560FC59B1CB00B880014AA8E /* DatabaseTimestampTests.swift in Sources */,
				560FC59C1CB00B880014AA8E /* StatementArguments+FoundationTests.swift in Sources */,
				5657AB671D108BA9006283EF /* URLTests.swift in Sources */,
				560FC59D1CB00B880014AA8E /* TableMapping+QueryInterfaceRequestTests.swift in Sources */,
				5634B0741CF22BEF005360B9 /* FetchRequestTests.swift in Sources */,
				560FC59E1CB00B880014AA8E /* NSDateTests.swift in Sources */,
				560FC59F1CB00B880014AA8E /* DatabaseTests.swift in Sources */,
				560FC5A01CB00B880014AA8E /* QueryInterfaceRequestTests.swift in Sources */,
				560FC5A21CB00B880014AA8E /* FunctionTests.swift in Sources */,
				560FC5A41CB00B880014AA8E /* RecordWithColumnNameManglingTests.swift in Sources */,
				5690C3271D23E6D800E59934 /* DateComponentsTests.swift in Sources */,
				560FC5A51CB00B880014AA8E /* CGFloatTests.swift in Sources */,
				56FF45571D2CDA5200F21EF9 /* RecordUniqueIndexTests.swift in Sources */,
				560FC5A61CB00B880014AA8E /* StatementInformationTests.swift in Sources */,
				5690C3381D23E7D200E59934 /* DateTests.swift in Sources */,
				560FC5A71CB00B880014AA8E /* GRDBTestCase.swift in Sources */,
				569178471CED9B6000E179EA /* DatabaseQueueTests.swift in Sources */,
				560FC5A81CB00B880014AA8E /* DatabaseQueueFileAttributesTests.swift in Sources */,
			);
			runOnlyForDeploymentPostprocessing = 0;
		};
		56553BDD1C3E906C00522B5C /* Sources */ = {
			isa = PBXSourcesBuildPhase;
			buildActionMask = 2147483647;
			files = (
				5695310C1C9067DC00CF1A2B /* MigrationCrashTests.swift in Sources */,
				569531091C9067DC00CF1A2B /* DatabaseQueueCrashTests.swift in Sources */,
				5695310D1C9067DC00CF1A2B /* RecordCrashTests.swift in Sources */,
				5695310E1C9067DC00CF1A2B /* StatementColumnConvertibleCrashTests.swift in Sources */,
				5695310A1C9067DC00CF1A2B /* DatabaseValueConvertibleCrashTests.swift in Sources */,
				5695310F1C9067DC00CF1A2B /* StatementCrashTests.swift in Sources */,
				5695310B1C9067DC00CF1A2B /* GRDBCrashTestCase.swift in Sources */,
				560A37AF1C90A8D800949E71 /* DatabasePoolCrashTests.swift in Sources */,
				56553C101C3E906C00522B5C /* GRDBTestCase.swift in Sources */,
			);
			runOnlyForDeploymentPostprocessing = 0;
		};
		5671561C1CB16729007DC145 /* Sources */ = {
			isa = PBXSourcesBuildPhase;
			buildActionMask = 2147483647;
			files = (
				5671561D1CB16729007DC145 /* DatabaseValueConversionTests.swift in Sources */,
				5671561E1CB16729007DC145 /* DataMemoryTests.swift in Sources */,
				56FF45421D2C23BA00F21EF9 /* DeleteByKeyTests.swift in Sources */,
				5671561F1CB16729007DC145 /* Record+QueryInterfaceRequestTests.swift in Sources */,
				567156211CB16729007DC145 /* DatabaseQueueConcurrencyTests.swift in Sources */,
				567156221CB16729007DC145 /* StatementColumnConvertibleFetchTests.swift in Sources */,
				567156231CB16729007DC145 /* PrimaryKeyNoneTests.swift in Sources */,
				567156241CB16729007DC145 /* MinimalPrimaryKeyRowIDTests.swift in Sources */,
				567156251CB16729007DC145 /* DictionaryRowTests.swift in Sources */,
				5672DE691CDB751D0022BA81 /* DatabasePoolBackupTests.swift in Sources */,
				565F03C41CE5D3AA00DE108F /* AdapterRowTests.swift in Sources */,
				567156261CB16729007DC145 /* SelectStatementTests.swift in Sources */,
				567156271CB16729007DC145 /* DatabaseCoderTests.swift in Sources */,
				567156281CB16729007DC145 /* SQLSupportTests.swift in Sources */,
				567156291CB16729007DC145 /* CollationTests.swift in Sources */,
				5671562A1CB16729007DC145 /* UpdateStatementTests.swift in Sources */,
				5657AB481D108BA9006283EF /* NSNullTests.swift in Sources */,
				5671562B1CB16729007DC145 /* DatabaseMigratorTests.swift in Sources */,
				5671562D1CB16729007DC145 /* RecordAwakeFromFetchTests.swift in Sources */,
				5671562E1CB16729007DC145 /* DatabasePoolCollationTests.swift in Sources */,
				5671562F1CB16729007DC145 /* PrimaryKeySingleTests.swift in Sources */,
				567156301CB16729007DC145 /* StatementColumnConvertibleTests.swift in Sources */,
				56C3F7551CF9F12400F6A361 /* SavepointTests.swift in Sources */,
				5672DE5B1CDB72520022BA81 /* DatabaseQueueBackupTests.swift in Sources */,
				56B14E811D4DAE54000BF4A3 /* RowAsDictionaryLiteralConvertibleTests.swift in Sources */,
				566AD8C81D531BEB002EC1A8 /* SQLTableBuilderTests.swift in Sources */,
				567156311CB16729007DC145 /* RecordFetchTests.swift in Sources */,
				567156321CB16729007DC145 /* DatabasePoolFunctionTests.swift in Sources */,
				567156341CB16729007DC145 /* DetachedRowTests.swift in Sources */,
				569C1EB41CF07DDD0042627B /* DatabaseSchedulerTests.swift in Sources */,
				56AF746D1D41FB9C005E9FF3 /* DatabaseValueConvertibleEscapingTests.swift in Sources */,
				567156351CB16729007DC145 /* DatabaseQueueSchemaCacheTests.swift in Sources */,
				567156361CB16729007DC145 /* MetalRowTests.swift in Sources */,
				567156371CB16729007DC145 /* PrimaryKeyMultipleTests.swift in Sources */,
				5657AB401D108BA9006283EF /* NSDataTests.swift in Sources */,
				567156381CB16729007DC145 /* DatabasePoolFileAttributesTests.swift in Sources */,
				5671563A1CB16729007DC145 /* StatementArgumentsTests.swift in Sources */,
				5657AB601D108BA9006283EF /* NSURLTests.swift in Sources */,
				5671563B1CB16729007DC145 /* RecordInitializersTests.swift in Sources */,
				EE5075871D00E611005D9C5B /* DatabaseValue+FoundationTests.swift in Sources */,
				5657AB681D108BA9006283EF /* URLTests.swift in Sources */,
				5671563C1CB16729007DC145 /* MutablePersistableTests.swift in Sources */,
				5671563D1CB16729007DC145 /* RowConvertible+QueryInterfaceRequestTests.swift in Sources */,
				5671563E1CB16729007DC145 /* DatabasePoolReadOnlyTests.swift in Sources */,
				567E55F31D2BDDFE00CC6F79 /* EncryptionTests.swift in Sources */,
				5671563F1CB16729007DC145 /* RecordCopyTests.swift in Sources */,
				567156401CB16729007DC145 /* RawRepresentableTests.swift in Sources */,
				567156411CB16729007DC145 /* PersistableTests.swift in Sources */,
				567156421CB16729007DC145 /* ManagedDataControllerTests.swift in Sources */,
				5657AB501D108BA9006283EF /* NSNumberTests.swift in Sources */,
				567156431CB16729007DC145 /* MappingTests.swift in Sources */,
				567156441CB16729007DC145 /* RecordSubClassTests.swift in Sources */,
				567156451CB16729007DC145 /* DatabasePoolConcurrencyTests.swift in Sources */,
				5690C3391D23E7D200E59934 /* DateTests.swift in Sources */,
				567156461CB16729007DC145 /* TransactionObserverTests.swift in Sources */,
				567A80551D41350C00C7DCEC /* IndexInfoTests.swift in Sources */,
				567156471CB16729007DC145 /* DatabasePoolReleaseMemoryTests.swift in Sources */,
				565049071CE32543000A97D8 /* FetchedRecordsControllerTests.swift in Sources */,
				567156481CB16729007DC145 /* DatabaseValueTests.swift in Sources */,
				5671564A1CB16729007DC145 /* ReadOnlyDatabaseTests.swift in Sources */,
				5671564B1CB16729007DC145 /* Row+FoundationTests.swift in Sources */,
				56A8C2431D1918EE0096E9D4 /* NSUUIDTests.swift in Sources */,
				5671564C1CB16729007DC145 /* InMemoryDatabaseTests.swift in Sources */,
				56A4CDB21D4234B200B1A9B9 /* SQLExpressionLiteralTests.swift in Sources */,
				5671564D1CB16729007DC145 /* PrimaryKeyRowIDTests.swift in Sources */,
				5671564E1CB16729007DC145 /* DatabaseReaderTests.swift in Sources */,
				5671564F1CB16729007DC145 /* RecordEditedTests.swift in Sources */,
				567156501CB16729007DC145 /* PrimaryKeySingleWithReplaceConflictResolutionTests.swift in Sources */,
				567156511CB16729007DC145 /* RowConvertibleTests.swift in Sources */,
				567156521CB16729007DC145 /* DatabaseQueueReleaseMemoryTests.swift in Sources */,
				56A8C2441D1918EE0096E9D4 /* UUIDTests.swift in Sources */,
				567156531CB16729007DC145 /* DatabaseValueConvertibleSubclassTests.swift in Sources */,
				5690C3281D23E6D800E59934 /* DateComponentsTests.swift in Sources */,
				5657AB381D108BA9006283EF /* DataTests.swift in Sources */,
				567156541CB16729007DC145 /* DatabasePoolSchemaCacheTests.swift in Sources */,
				561667031D08A49900ADD404 /* NSDecimalNumberTests.swift in Sources */,
				565EFAF01D0436CE00A8FA9D /* NumericOverflowTests.swift in Sources */,
				567156551CB16729007DC145 /* DatabaseValueConvertibleFetchTests.swift in Sources */,
				567156561CB16729007DC145 /* DatabaseErrorTests.swift in Sources */,
				567156571CB16729007DC145 /* MinimalPrimaryKeySingleTests.swift in Sources */,
				567156591CB16729007DC145 /* DatabaseTimestampTests.swift in Sources */,
				5671565A1CB16729007DC145 /* StatementArguments+FoundationTests.swift in Sources */,
				5657AB581D108BA9006283EF /* NSStringTests.swift in Sources */,
				5671565B1CB16729007DC145 /* TableMapping+QueryInterfaceRequestTests.swift in Sources */,
				5671565C1CB16729007DC145 /* NSDateTests.swift in Sources */,
				5671565D1CB16729007DC145 /* DatabaseTests.swift in Sources */,
				5671565E1CB16729007DC145 /* QueryInterfaceRequestTests.swift in Sources */,
				569178481CED9B6000E179EA /* DatabaseQueueTests.swift in Sources */,
				5634B1091CF9B970005360B9 /* TransactionObserverSavepointsTests.swift in Sources */,
				5634B0751CF22BEF005360B9 /* FetchRequestTests.swift in Sources */,
				567156601CB16729007DC145 /* FunctionTests.swift in Sources */,
				567156611CB16729007DC145 /* RecordWithColumnNameManglingTests.swift in Sources */,
				56FF45581D2CDA5200F21EF9 /* RecordUniqueIndexTests.swift in Sources */,
				567156621CB16729007DC145 /* CGFloatTests.swift in Sources */,
				567156631CB16729007DC145 /* StatementInformationTests.swift in Sources */,
				567156641CB16729007DC145 /* GRDBTestCase.swift in Sources */,
				567156651CB16729007DC145 /* DatabaseQueueFileAttributesTests.swift in Sources */,
			);
			runOnlyForDeploymentPostprocessing = 0;
		};
		56AFC9EF1CB1A8BB00F48B96 /* Sources */ = {
			isa = PBXSourcesBuildPhase;
			buildActionMask = 2147483647;
			files = (
				5636E9C01D22574100B9B05F /* FetchRequest.swift in Sources */,
				56BB6EAD1D3009B100A1CA52 /* SchedulingWatchdog.swift in Sources */,
				56AFC9F11CB1A8BB00F48B96 /* QueryInterfaceRequest.swift in Sources */,
				56AFC9F21CB1A8BB00F48B96 /* SQLCollation.swift in Sources */,
				56AFC9F31CB1A8BB00F48B96 /* Database.swift in Sources */,
				56AFC9F41CB1A8BB00F48B96 /* CGFloat.swift in Sources */,
				56AFC9F51CB1A8BB00F48B96 /* Date.swift in Sources */,
				56AFC9F61CB1A8BB00F48B96 /* SQLFunction.swift in Sources */,
				56AFC9F71CB1A8BB00F48B96 /* RawRepresentable.swift in Sources */,
				56AFC9F81CB1A8BB00F48B96 /* Utils.swift in Sources */,
				5674048B1CEF84C8003ED5CC /* RowAdapter.swift in Sources */,
				56AFC9F91CB1A8BB00F48B96 /* DatabaseWriter.swift in Sources */,
				56AFC9FA1CB1A8BB00F48B96 /* DatabaseStore.swift in Sources */,
				56AFC9FB1CB1A8BB00F48B96 /* SerializedDatabase.swift in Sources */,
				56AFC9FC1CB1A8BB00F48B96 /* DatabaseMigrator.swift in Sources */,
				56AFC9FD1CB1A8BB00F48B96 /* NSString.swift in Sources */,
				56AFC9FE1CB1A8BB00F48B96 /* Row+Foundation.swift in Sources */,
				56A8C2341D1914540096E9D4 /* UUID.swift in Sources */,
				56AFC9FF1CB1A8BB00F48B96 /* DatabaseValueConvertible.swift in Sources */,
				56AFCA001CB1A8BB00F48B96 /* Record.swift in Sources */,
				56AFCA011CB1A8BB00F48B96 /* SQLOperator.swift in Sources */,
				56AFCA021CB1A8BB00F48B96 /* StatementArguments+Foundation.swift in Sources */,
				56AFCA031CB1A8BB00F48B96 /* TableMapping.swift in Sources */,
				56AFCA041CB1A8BB00F48B96 /* DatabaseCoder.swift in Sources */,
				5657AB131D10899D006283EF /* URL.swift in Sources */,
				56AFCA051CB1A8BB00F48B96 /* NSURL.swift in Sources */,
				56AFCA061CB1A8BB00F48B96 /* Configuration.swift in Sources */,
				56AFCA071CB1A8BB00F48B96 /* DatabasePool.swift in Sources */,
				56AFCA081CB1A8BB00F48B96 /* Statement.swift in Sources */,
				56AFCA091CB1A8BB00F48B96 /* SQLSelectQuery.swift in Sources */,
				56AFCA0A1CB1A8BB00F48B96 /* Migration.swift in Sources */,
				5690C3441D23E82A00E59934 /* Data.swift in Sources */,
				563ABAFB1D18824F003B37F3 /* NSUUID.swift in Sources */,
				56AFCA0B1CB1A8BB00F48B96 /* Row.swift in Sources */,
				56AFCA0C1CB1A8BB00F48B96 /* DatabaseSchemaCache.swift in Sources */,
				56AFCA0D1CB1A8BB00F48B96 /* DatabaseDateComponents.swift in Sources */,
				56AFCA0E1CB1A8BB00F48B96 /* DatabaseReader.swift in Sources */,
				56AFCA0F1CB1A8BB00F48B96 /* NSNull.swift in Sources */,
				5657AAAE1D106E39006283EF /* NSDate.swift in Sources */,
				56AFCA101CB1A8BB00F48B96 /* DatabaseQueue.swift in Sources */,
				56AFCA111CB1A8BB00F48B96 /* DatabaseError.swift in Sources */,
				566AD8B61D5318F4002EC1A8 /* SQLTableBuilder.swift in Sources */,
				56AFCA121CB1A8BB00F48B96 /* NSNumber.swift in Sources */,
				56AFCA131CB1A8BB00F48B96 /* DatabaseValue+Foundation.swift in Sources */,
				56AFCA141CB1A8BB00F48B96 /* StandardLibrary.swift in Sources */,
				56AFCA151CB1A8BB00F48B96 /* Persistable.swift in Sources */,
				56AFCA161CB1A8BB00F48B96 /* StatementColumnConvertible.swift in Sources */,
				56AFCA171CB1A8BB00F48B96 /* RowConvertible.swift in Sources */,
				5657AABD1D107001006283EF /* NSData.swift in Sources */,
				56AFCA181CB1A8BB00F48B96 /* FetchedRecordsController.swift in Sources */,
				56AFCA191CB1A8BB00F48B96 /* DatabaseValue.swift in Sources */,
			);
			runOnlyForDeploymentPostprocessing = 0;
		};
		56AFCA2E1CB1AA9900F48B96 /* Sources */ = {
			isa = PBXSourcesBuildPhase;
			buildActionMask = 2147483647;
			files = (
				56AFCA301CB1AA9900F48B96 /* Record+QueryInterfaceRequestTests.swift in Sources */,
				56F26C241CEE3F34007969C4 /* AdapterRowTests.swift in Sources */,
				56AFCA311CB1AA9900F48B96 /* PrimaryKeyNoneTests.swift in Sources */,
				56AFCA321CB1AA9900F48B96 /* DatabaseQueueConcurrencyTests.swift in Sources */,
				56AFCA331CB1AA9900F48B96 /* MinimalPrimaryKeyRowIDTests.swift in Sources */,
				56AFCA341CB1AA9900F48B96 /* DictionaryRowTests.swift in Sources */,
				569C1EB61CF07DDD0042627B /* DatabaseSchedulerTests.swift in Sources */,
				56AFCA351CB1AA9900F48B96 /* DatabaseCoderTests.swift in Sources */,
				567E55EE1D2BDD3F00CC6F79 /* EncryptionTests.swift in Sources */,
				56AFCA361CB1AA9900F48B96 /* CollationTests.swift in Sources */,
				56AFCA371CB1AA9900F48B96 /* StatementColumnConvertibleFetchTests.swift in Sources */,
				56AFCA381CB1AA9900F48B96 /* SQLSupportTests.swift in Sources */,
				56AFCA391CB1AA9900F48B96 /* SelectStatementTests.swift in Sources */,
				56AFCA3A1CB1AA9900F48B96 /* UpdateStatementTests.swift in Sources */,
				56AFCA3B1CB1AA9900F48B96 /* DatabaseMigratorTests.swift in Sources */,
				56AFCA3D1CB1AA9900F48B96 /* RecordAwakeFromFetchTests.swift in Sources */,
				5657AB4B1D108BA9006283EF /* NSNullTests.swift in Sources */,
				56AFCA3E1CB1AA9900F48B96 /* DatabasePoolCollationTests.swift in Sources */,
				56FF455B1D2CDA5200F21EF9 /* RecordUniqueIndexTests.swift in Sources */,
				56AFCA3F1CB1AA9900F48B96 /* PrimaryKeySingleTests.swift in Sources */,
				56AFCA401CB1AA9900F48B96 /* RecordFetchTests.swift in Sources */,
				56AFCA411CB1AA9900F48B96 /* StatementColumnConvertibleTests.swift in Sources */,
				56AFCA421CB1AA9900F48B96 /* DatabasePoolFunctionTests.swift in Sources */,
				56AFCA441CB1AA9900F48B96 /* DetachedRowTests.swift in Sources */,
				56C3F7571CF9F12400F6A361 /* SavepointTests.swift in Sources */,
				56AFCA451CB1AA9900F48B96 /* DatabaseQueueSchemaCacheTests.swift in Sources */,
				56AFCA461CB1AA9900F48B96 /* PrimaryKeyMultipleTests.swift in Sources */,
				56AFCA471CB1AA9900F48B96 /* MetalRowTests.swift in Sources */,
				56AFCA491CB1AA9900F48B96 /* StatementArgumentsTests.swift in Sources */,
				5672DE6B1CDB751D0022BA81 /* DatabasePoolBackupTests.swift in Sources */,
				56B15D0C1CD4C35100A24C8B /* FetchedRecordsControlleriOSTests.swift in Sources */,
				56AFCA4A1CB1AA9900F48B96 /* RecordInitializersTests.swift in Sources */,
				566AD8CB1D531BED002EC1A8 /* SQLTableBuilderTests.swift in Sources */,
				56AFCA4B1CB1AA9900F48B96 /* MutablePersistableTests.swift in Sources */,
				5657AB431D108BA9006283EF /* NSDataTests.swift in Sources */,
				56AFCA4C1CB1AA9900F48B96 /* RowConvertible+QueryInterfaceRequestTests.swift in Sources */,
				56AFCA4D1CB1AA9900F48B96 /* DatabasePoolReadOnlyTests.swift in Sources */,
				5657AB631D108BA9006283EF /* NSURLTests.swift in Sources */,
				56AFCA4E1CB1AA9900F48B96 /* DatabasePoolFileAttributesTests.swift in Sources */,
				EE50758A1D00E615005D9C5B /* DatabaseValue+FoundationTests.swift in Sources */,
				5657AB6B1D108BA9006283EF /* URLTests.swift in Sources */,
				56AFCA4F1CB1AA9900F48B96 /* DataMemoryTests.swift in Sources */,
				5672DE5D1CDB72520022BA81 /* DatabaseQueueBackupTests.swift in Sources */,
				56AFCA501CB1AA9900F48B96 /* RecordCopyTests.swift in Sources */,
				56AFCA511CB1AA9900F48B96 /* ManagedDataControllerTests.swift in Sources */,
				56FF45451D2C23BA00F21EF9 /* DeleteByKeyTests.swift in Sources */,
				56AFCA521CB1AA9900F48B96 /* PersistableTests.swift in Sources */,
				56AFCA531CB1AA9900F48B96 /* DatabaseValueConversionTests.swift in Sources */,
				56AFCA541CB1AA9900F48B96 /* MappingTests.swift in Sources */,
				5657AB531D108BA9006283EF /* NSNumberTests.swift in Sources */,
				56AFCA551CB1AA9900F48B96 /* RawRepresentableTests.swift in Sources */,
				56AFCA561CB1AA9900F48B96 /* DatabasePoolConcurrencyTests.swift in Sources */,
				56AFCA571CB1AA9900F48B96 /* TransactionObserverTests.swift in Sources */,
				56AF74701D41FB9C005E9FF3 /* DatabaseValueConvertibleEscapingTests.swift in Sources */,
				5690C33C1D23E7D200E59934 /* DateTests.swift in Sources */,
				56AFCA581CB1AA9900F48B96 /* Row+FoundationTests.swift in Sources */,
				569178411CED8E0C00E179EA /* FetchedRecordsControllerTests.swift in Sources */,
				56AFCA5A1CB1AA9900F48B96 /* RecordSubClassTests.swift in Sources */,
				56A4CDB51D4234B200B1A9B9 /* SQLExpressionLiteralTests.swift in Sources */,
				56AFCA5B1CB1AA9900F48B96 /* DatabaseValueTests.swift in Sources */,
				56AFCA5C1CB1AA9900F48B96 /* ReadOnlyDatabaseTests.swift in Sources */,
				56AFCA5D1CB1AA9900F48B96 /* DatabaseReaderTests.swift in Sources */,
				56A8C2491D1918F10096E9D4 /* NSUUIDTests.swift in Sources */,
				56AFCA5E1CB1AA9900F48B96 /* RowConvertibleTests.swift in Sources */,
				56AFCA5F1CB1AA9900F48B96 /* DatabaseValueConvertibleFetchTests.swift in Sources */,
				56AFCA601CB1AA9900F48B96 /* PrimaryKeyRowIDTests.swift in Sources */,
				56AFCA611CB1AA9900F48B96 /* RecordEditedTests.swift in Sources */,
				56AFCA621CB1AA9900F48B96 /* DatabasePoolSchemaCacheTests.swift in Sources */,
				56AFCA631CB1AA9900F48B96 /* PrimaryKeySingleWithReplaceConflictResolutionTests.swift in Sources */,
				56AFCA641CB1AA9900F48B96 /* DatabaseValueConvertibleSubclassTests.swift in Sources */,
				56A8C24A1D1918F10096E9D4 /* UUIDTests.swift in Sources */,
				56AFCA651CB1AA9900F48B96 /* DatabaseErrorTests.swift in Sources */,
				5690C32B1D23E6D800E59934 /* DateComponentsTests.swift in Sources */,
				5657AB3B1D108BA9006283EF /* DataTests.swift in Sources */,
				56AFCA661CB1AA9900F48B96 /* DatabaseQueueReleaseMemoryTests.swift in Sources */,
				561667061D08A49900ADD404 /* NSDecimalNumberTests.swift in Sources */,
				565EFAF31D0436CE00A8FA9D /* NumericOverflowTests.swift in Sources */,
				56AFCA671CB1AA9900F48B96 /* DatabasePoolReleaseMemoryTests.swift in Sources */,
				56AFCA681CB1AA9900F48B96 /* MinimalPrimaryKeySingleTests.swift in Sources */,
				56AFCA691CB1AA9900F48B96 /* DatabaseQueueFileAttributesTests.swift in Sources */,
				56B14E841D4DAE54000BF4A3 /* RowAsDictionaryLiteralConvertibleTests.swift in Sources */,
				56AFCA6B1CB1AA9900F48B96 /* DatabaseTimestampTests.swift in Sources */,
				56AFCA6C1CB1AA9900F48B96 /* StatementArguments+FoundationTests.swift in Sources */,
				5657AB5B1D108BA9006283EF /* NSStringTests.swift in Sources */,
				56AFCA6D1CB1AA9900F48B96 /* TableMapping+QueryInterfaceRequestTests.swift in Sources */,
				56AFCA6E1CB1AA9900F48B96 /* NSDateTests.swift in Sources */,
				56AFCA6F1CB1AA9900F48B96 /* DatabaseTests.swift in Sources */,
				56AFCA701CB1AA9900F48B96 /* QueryInterfaceRequestTests.swift in Sources */,
				5634B10B1CF9B970005360B9 /* TransactionObserverSavepointsTests.swift in Sources */,
				5634B0771CF22BEF005360B9 /* FetchRequestTests.swift in Sources */,
				56AFCA721CB1AA9900F48B96 /* FunctionTests.swift in Sources */,
				56AFCA731CB1AA9900F48B96 /* InMemoryDatabaseTests.swift in Sources */,
				56AFCA741CB1AA9900F48B96 /* RecordWithColumnNameManglingTests.swift in Sources */,
				567A80581D41350C00C7DCEC /* IndexInfoTests.swift in Sources */,
				56AFCA751CB1AA9900F48B96 /* CGFloatTests.swift in Sources */,
				56AFCA761CB1AA9900F48B96 /* StatementInformationTests.swift in Sources */,
				5691784A1CED9B6000E179EA /* DatabaseQueueTests.swift in Sources */,
				56AFCA771CB1AA9900F48B96 /* GRDBTestCase.swift in Sources */,
			);
			runOnlyForDeploymentPostprocessing = 0;
		};
		56AFCA871CB1ABC800F48B96 /* Sources */ = {
			isa = PBXSourcesBuildPhase;
			buildActionMask = 2147483647;
			files = (
				56C3F7581CF9F12400F6A361 /* SavepointTests.swift in Sources */,
				56AFCA891CB1ABC800F48B96 /* Record+QueryInterfaceRequestTests.swift in Sources */,
				56AFCA8A1CB1ABC800F48B96 /* PrimaryKeyNoneTests.swift in Sources */,
				56AFCA8B1CB1ABC800F48B96 /* DatabaseQueueConcurrencyTests.swift in Sources */,
				56AFCA8C1CB1ABC800F48B96 /* MinimalPrimaryKeyRowIDTests.swift in Sources */,
				56AFCA8D1CB1ABC800F48B96 /* DictionaryRowTests.swift in Sources */,
				56AFCA8E1CB1ABC800F48B96 /* DatabaseCoderTests.swift in Sources */,
				5657AB541D108BA9006283EF /* NSNumberTests.swift in Sources */,
				56AFCA8F1CB1ABC800F48B96 /* CollationTests.swift in Sources */,
				567E55F41D2BDDFF00CC6F79 /* EncryptionTests.swift in Sources */,
				56AFCA901CB1ABC800F48B96 /* StatementColumnConvertibleFetchTests.swift in Sources */,
				5690C33D1D23E7D200E59934 /* DateTests.swift in Sources */,
				5672DE6C1CDB751D0022BA81 /* DatabasePoolBackupTests.swift in Sources */,
				565F03C71CE5D3AA00DE108F /* AdapterRowTests.swift in Sources */,
				56AFCA911CB1ABC800F48B96 /* SQLSupportTests.swift in Sources */,
				56AFCA921CB1ABC800F48B96 /* SelectStatementTests.swift in Sources */,
				56AFCA931CB1ABC800F48B96 /* UpdateStatementTests.swift in Sources */,
				56AFCA941CB1ABC800F48B96 /* DatabaseMigratorTests.swift in Sources */,
				EE50758B1D00E617005D9C5B /* DatabaseValue+FoundationTests.swift in Sources */,
				5657AB641D108BA9006283EF /* NSURLTests.swift in Sources */,
				56FF455C1D2CDA5200F21EF9 /* RecordUniqueIndexTests.swift in Sources */,
				56AFCA961CB1ABC800F48B96 /* RecordAwakeFromFetchTests.swift in Sources */,
				56AFCA971CB1ABC800F48B96 /* DatabasePoolCollationTests.swift in Sources */,
				5657AB5C1D108BA9006283EF /* NSStringTests.swift in Sources */,
				56AFCA981CB1ABC800F48B96 /* PrimaryKeySingleTests.swift in Sources */,
				56AFCA991CB1ABC800F48B96 /* RecordFetchTests.swift in Sources */,
				56AFCA9A1CB1ABC800F48B96 /* StatementColumnConvertibleTests.swift in Sources */,
				56AFCA9B1CB1ABC800F48B96 /* DatabasePoolFunctionTests.swift in Sources */,
				5672DE5E1CDB72520022BA81 /* DatabaseQueueBackupTests.swift in Sources */,
				56AFCA9D1CB1ABC800F48B96 /* DetachedRowTests.swift in Sources */,
				56AFCA9E1CB1ABC800F48B96 /* DatabaseQueueSchemaCacheTests.swift in Sources */,
				56AFCA9F1CB1ABC800F48B96 /* PrimaryKeyMultipleTests.swift in Sources */,
				569C1EB71CF07DDD0042627B /* DatabaseSchedulerTests.swift in Sources */,
				56AFCAA01CB1ABC800F48B96 /* MetalRowTests.swift in Sources */,
				5690C32C1D23E6D800E59934 /* DateComponentsTests.swift in Sources */,
				56AFCAA21CB1ABC800F48B96 /* StatementArgumentsTests.swift in Sources */,
				56AFCAA31CB1ABC800F48B96 /* RecordInitializersTests.swift in Sources */,
				566AD8CC1D531BEE002EC1A8 /* SQLTableBuilderTests.swift in Sources */,
				56AFCAA41CB1ABC800F48B96 /* MutablePersistableTests.swift in Sources */,
				56AFCAA51CB1ABC800F48B96 /* RowConvertible+QueryInterfaceRequestTests.swift in Sources */,
				56AFCAA61CB1ABC800F48B96 /* DatabasePoolReadOnlyTests.swift in Sources */,
				56AFCAA71CB1ABC800F48B96 /* DatabasePoolFileAttributesTests.swift in Sources */,
				5657AB6C1D108BA9006283EF /* URLTests.swift in Sources */,
				56AFCAA81CB1ABC800F48B96 /* DataMemoryTests.swift in Sources */,
				56AFCAA91CB1ABC800F48B96 /* RecordCopyTests.swift in Sources */,
				56AFCAAA1CB1ABC800F48B96 /* ManagedDataControllerTests.swift in Sources */,
				569178421CED8E0D00E179EA /* FetchedRecordsControllerTests.swift in Sources */,
				56A8C24B1D1918F10096E9D4 /* NSUUIDTests.swift in Sources */,
				56AFCAAB1CB1ABC800F48B96 /* PersistableTests.swift in Sources */,
				56FF45461D2C23BA00F21EF9 /* DeleteByKeyTests.swift in Sources */,
				56AFCAAC1CB1ABC800F48B96 /* DatabaseValueConversionTests.swift in Sources */,
				56AFCAAD1CB1ABC800F48B96 /* MappingTests.swift in Sources */,
				5657AB441D108BA9006283EF /* NSDataTests.swift in Sources */,
				56AF74711D41FB9C005E9FF3 /* DatabaseValueConvertibleEscapingTests.swift in Sources */,
				56AFCAAE1CB1ABC800F48B96 /* RawRepresentableTests.swift in Sources */,
				56AFCAAF1CB1ABC800F48B96 /* DatabasePoolConcurrencyTests.swift in Sources */,
				56AFCAB01CB1ABC800F48B96 /* TransactionObserverTests.swift in Sources */,
				56AFCAB11CB1ABC800F48B96 /* Row+FoundationTests.swift in Sources */,
				56A4CDB61D4234B200B1A9B9 /* SQLExpressionLiteralTests.swift in Sources */,
				5657AB4C1D108BA9006283EF /* NSNullTests.swift in Sources */,
				56AFCAB31CB1ABC800F48B96 /* RecordSubClassTests.swift in Sources */,
				56AFCAB41CB1ABC800F48B96 /* DatabaseValueTests.swift in Sources */,
				5657AB3C1D108BA9006283EF /* DataTests.swift in Sources */,
				5634B10C1CF9B970005360B9 /* TransactionObserverSavepointsTests.swift in Sources */,
				56AFCAB51CB1ABC800F48B96 /* ReadOnlyDatabaseTests.swift in Sources */,
				56AFCAB61CB1ABC800F48B96 /* DatabaseReaderTests.swift in Sources */,
				56AFCAB71CB1ABC800F48B96 /* RowConvertibleTests.swift in Sources */,
				56B15D0D1CD4C35100A24C8B /* FetchedRecordsControlleriOSTests.swift in Sources */,
				56AFCAB81CB1ABC800F48B96 /* DatabaseValueConvertibleFetchTests.swift in Sources */,
				56AFCAB91CB1ABC800F48B96 /* PrimaryKeyRowIDTests.swift in Sources */,
				56AFCABA1CB1ABC800F48B96 /* RecordEditedTests.swift in Sources */,
				56AFCABB1CB1ABC800F48B96 /* DatabasePoolSchemaCacheTests.swift in Sources */,
				56AFCABC1CB1ABC800F48B96 /* PrimaryKeySingleWithReplaceConflictResolutionTests.swift in Sources */,
				561667071D08A49900ADD404 /* NSDecimalNumberTests.swift in Sources */,
				56AFCABD1CB1ABC800F48B96 /* DatabaseValueConvertibleSubclassTests.swift in Sources */,
				56AFCABE1CB1ABC800F48B96 /* DatabaseErrorTests.swift in Sources */,
				56AFCABF1CB1ABC800F48B96 /* DatabaseQueueReleaseMemoryTests.swift in Sources */,
				56AFCAC01CB1ABC800F48B96 /* DatabasePoolReleaseMemoryTests.swift in Sources */,
				56AFCAC11CB1ABC800F48B96 /* MinimalPrimaryKeySingleTests.swift in Sources */,
				56AFCAC21CB1ABC800F48B96 /* DatabaseQueueFileAttributesTests.swift in Sources */,
				56B14E851D4DAE54000BF4A3 /* RowAsDictionaryLiteralConvertibleTests.swift in Sources */,
				56AFCAC41CB1ABC800F48B96 /* DatabaseTimestampTests.swift in Sources */,
				56AFCAC51CB1ABC800F48B96 /* StatementArguments+FoundationTests.swift in Sources */,
				56AFCAC61CB1ABC800F48B96 /* TableMapping+QueryInterfaceRequestTests.swift in Sources */,
				56AFCAC71CB1ABC800F48B96 /* NSDateTests.swift in Sources */,
				56AFCAC81CB1ABC800F48B96 /* DatabaseTests.swift in Sources */,
				56AFCAC91CB1ABC800F48B96 /* QueryInterfaceRequestTests.swift in Sources */,
				5691784B1CED9B6000E179EA /* DatabaseQueueTests.swift in Sources */,
				56AFCACB1CB1ABC800F48B96 /* FunctionTests.swift in Sources */,
				56A8C24C1D1918F10096E9D4 /* UUIDTests.swift in Sources */,
				56AFCACC1CB1ABC800F48B96 /* InMemoryDatabaseTests.swift in Sources */,
				56AFCACD1CB1ABC800F48B96 /* RecordWithColumnNameManglingTests.swift in Sources */,
				56AFCACE1CB1ABC800F48B96 /* CGFloatTests.swift in Sources */,
				567A80591D41350C00C7DCEC /* IndexInfoTests.swift in Sources */,
				56AFCACF1CB1ABC800F48B96 /* StatementInformationTests.swift in Sources */,
				56AFCAD01CB1ABC800F48B96 /* GRDBTestCase.swift in Sources */,
				565EFAF41D0436CE00A8FA9D /* NumericOverflowTests.swift in Sources */,
				5634B0781CF22BEF005360B9 /* FetchRequestTests.swift in Sources */,
			);
			runOnlyForDeploymentPostprocessing = 0;
		};
		56E5D7C51B4D3FED00430942 /* Sources */ = {
			isa = PBXSourcesBuildPhase;
			buildActionMask = 2147483647;
			files = (
				5636E9BF1D22574100B9B05F /* FetchRequest.swift in Sources */,
				56BB6EAC1D3009B100A1CA52 /* SchedulingWatchdog.swift in Sources */,
				56300B791C53F592005A543B /* QueryInterfaceRequest.swift in Sources */,
				5605F18E1C6B1A8700235C62 /* SQLCollation.swift in Sources */,
				56A2387E1B9C75030082EB20 /* Database.swift in Sources */,
				5605F15A1C672E4000235C62 /* CGFloat.swift in Sources */,
				5605F1641C672E4000235C62 /* Date.swift in Sources */,
				5605F1901C6B1A8700235C62 /* SQLFunction.swift in Sources */,
				5605F1721C672E4000235C62 /* RawRepresentable.swift in Sources */,
				563445061C4A7FD7003D3DC6 /* Utils.swift in Sources */,
				5674048A1CEF84C8003ED5CC /* RowAdapter.swift in Sources */,
				563363C51C942C37000BE133 /* DatabaseWriter.swift in Sources */,
				563363D91C95787F000BE133 /* DatabaseStore.swift in Sources */,
				560A37A81C8FF6E500949E71 /* SerializedDatabase.swift in Sources */,
				56A238941B9C750B0082EB20 /* DatabaseMigrator.swift in Sources */,
				5605F16A1C672E4000235C62 /* NSString.swift in Sources */,
				5605F16E1C672E4000235C62 /* Row+Foundation.swift in Sources */,
				56A8C2331D1914540096E9D4 /* UUID.swift in Sources */,
				560D92411C672C3E00F4F92B /* DatabaseValueConvertible.swift in Sources */,
				56A238A51B9C753B0082EB20 /* Record.swift in Sources */,
				5605F1921C6B1A8700235C62 /* SQLOperator.swift in Sources */,
				5605F1701C672E4000235C62 /* StatementArguments+Foundation.swift in Sources */,
				560D924C1C672C4B00F4F92B /* TableMapping.swift in Sources */,
				5605F15C1C672E4000235C62 /* DatabaseCoder.swift in Sources */,
				5657AB121D10899D006283EF /* URL.swift in Sources */,
				5605F16C1C672E4000235C62 /* NSURL.swift in Sources */,
				56A2387C1B9C75030082EB20 /* Configuration.swift in Sources */,
				560A37A51C8F625000949E71 /* DatabasePool.swift in Sources */,
				56A2388C1B9C75030082EB20 /* Statement.swift in Sources */,
				5605F1941C6B1A8700235C62 /* SQLSelectQuery.swift in Sources */,
				56B7F43B1BEB42D500E39BBF /* Migration.swift in Sources */,
				5690C3431D23E82A00E59934 /* Data.swift in Sources */,
				563ABAFA1D18824F003B37F3 /* NSUUID.swift in Sources */,
				56A238881B9C75030082EB20 /* Row.swift in Sources */,
				569531201C907A8C00CF1A2B /* DatabaseSchemaCache.swift in Sources */,
				5605F15E1C672E4000235C62 /* DatabaseDateComponents.swift in Sources */,
				563363C11C942C04000BE133 /* DatabaseReader.swift in Sources */,
				5605F1661C672E4000235C62 /* NSNull.swift in Sources */,
				5657AAAD1D106E39006283EF /* NSDate.swift in Sources */,
				56A238841B9C75030082EB20 /* DatabaseQueue.swift in Sources */,
				56A238821B9C75030082EB20 /* DatabaseError.swift in Sources */,
				566AD8B51D5318F4002EC1A8 /* SQLTableBuilder.swift in Sources */,
				5605F1681C672E4000235C62 /* NSNumber.swift in Sources */,
				5605F1601C672E4000235C62 /* DatabaseValue+Foundation.swift in Sources */,
				5605F1741C672E4000235C62 /* StandardLibrary.swift in Sources */,
				560D92481C672C4B00F4F92B /* Persistable.swift in Sources */,
				560D92431C672C3E00F4F92B /* StatementColumnConvertible.swift in Sources */,
				560D924A1C672C4B00F4F92B /* RowConvertible.swift in Sources */,
				5657AABC1D107001006283EF /* NSData.swift in Sources */,
				31A778841C6A4E0600F507F6 /* FetchedRecordsController.swift in Sources */,
				56A238861B9C75030082EB20 /* DatabaseValue.swift in Sources */,
			);
			runOnlyForDeploymentPostprocessing = 0;
		};
		56E5D7CF1B4D3FEE00430942 /* Sources */ = {
			isa = PBXSourcesBuildPhase;
			buildActionMask = 2147483647;
			files = (
				56300B861C54DC95005A543B /* Record+QueryInterfaceRequestTests.swift in Sources */,
				56F26C1C1CEE3F32007969C4 /* AdapterRowTests.swift in Sources */,
				56FF45441D2C23BA00F21EF9 /* DeleteByKeyTests.swift in Sources */,
				56A238561B9C74A90082EB20 /* PrimaryKeyNoneTests.swift in Sources */,
				563363BE1C93FD5E000BE133 /* DatabaseQueueConcurrencyTests.swift in Sources */,
				56A238501B9C74A90082EB20 /* MinimalPrimaryKeyRowIDTests.swift in Sources */,
				56A238461B9C74A90082EB20 /* DictionaryRowTests.swift in Sources */,
				569C1EB51CF07DDD0042627B /* DatabaseSchedulerTests.swift in Sources */,
				56B7F4381BE4C11200E39BBF /* DatabaseCoderTests.swift in Sources */,
				564A50C81BFF4B7F00B3A3A2 /* CollationTests.swift in Sources */,
				56E8CE111BB4FE5B00828BEC /* StatementColumnConvertibleFetchTests.swift in Sources */,
				56300B691C53D25E005A543B /* SQLSupportTests.swift in Sources */,
				56A2384A1B9C74A90082EB20 /* SelectStatementTests.swift in Sources */,
				56A2384C1B9C74A90082EB20 /* UpdateStatementTests.swift in Sources */,
				56A2384E1B9C74A90082EB20 /* DatabaseMigratorTests.swift in Sources */,
				56A238641B9C74A90082EB20 /* RecordAwakeFromFetchTests.swift in Sources */,
				5657AB4A1D108BA9006283EF /* NSNullTests.swift in Sources */,
				569531351C919DF200CF1A2B /* DatabasePoolCollationTests.swift in Sources */,
				56A2385A1B9C74A90082EB20 /* PrimaryKeySingleTests.swift in Sources */,
				56A238661B9C74A90082EB20 /* RecordFetchTests.swift in Sources */,
				56EE573E1BB317B7007A6A95 /* StatementColumnConvertibleTests.swift in Sources */,
				569531381C919DF700CF1A2B /* DatabasePoolFunctionTests.swift in Sources */,
				56A238481B9C74A90082EB20 /* DetachedRowTests.swift in Sources */,
				56C3F7561CF9F12400F6A361 /* SavepointTests.swift in Sources */,
				569531271C9087B700CF1A2B /* DatabaseQueueSchemaCacheTests.swift in Sources */,
				56B14E831D4DAE54000BF4A3 /* RowAsDictionaryLiteralConvertibleTests.swift in Sources */,
<<<<<<< HEAD
=======
				566AD8CA1D531BEC002EC1A8 /* SQLTableBuilderTests.swift in Sources */,
				EED6C2E41D00C0DF00F8E701 /* NSNullTests.swift in Sources */,
>>>>>>> 7d21772f
				56A238541B9C74A90082EB20 /* PrimaryKeyMultipleTests.swift in Sources */,
				56FDECE31BB32DFD009AD709 /* MetalRowTests.swift in Sources */,
				56DE7B121C3D93ED00861EB8 /* StatementArgumentsTests.swift in Sources */,
				56AF746F1D41FB9C005E9FF3 /* DatabaseValueConvertibleEscapingTests.swift in Sources */,
				5672DE6A1CDB751D0022BA81 /* DatabasePoolBackupTests.swift in Sources */,
				56B15D0B1CD4C35100A24C8B /* FetchedRecordsControlleriOSTests.swift in Sources */,
				56A238681B9C74A90082EB20 /* RecordInitializersTests.swift in Sources */,
				563363B01C933FF8000BE133 /* MutablePersistableTests.swift in Sources */,
				5657AB421D108BA9006283EF /* NSDataTests.swift in Sources */,
				56300B621C53C42C005A543B /* RowConvertible+QueryInterfaceRequestTests.swift in Sources */,
				56EA869F1C932597002BB4DF /* DatabasePoolReadOnlyTests.swift in Sources */,
				5657AB621D108BA9006283EF /* NSURLTests.swift in Sources */,
				563363E01C959295000BE133 /* DatabasePoolFileAttributesTests.swift in Sources */,
				EE5075891D00E614005D9C5B /* DatabaseValue+FoundationTests.swift in Sources */,
				5657AB6A1D108BA9006283EF /* URLTests.swift in Sources */,
				56EB0AB31BCD787300A3DC55 /* DataMemoryTests.swift in Sources */,
				5672DE5C1CDB72520022BA81 /* DatabaseQueueBackupTests.swift in Sources */,
				56A2385E1B9C74A90082EB20 /* RecordCopyTests.swift in Sources */,
				56FC78691BBAEB8C00CA1285 /* ManagedDataControllerTests.swift in Sources */,
				563363B21C933FF8000BE133 /* PersistableTests.swift in Sources */,
				56A238421B9C74A90082EB20 /* DatabaseValueConversionTests.swift in Sources */,
				56FC78671BBAEB8C00CA1285 /* MappingTests.swift in Sources */,
				5657AB521D108BA9006283EF /* NSNumberTests.swift in Sources */,
				56A238441B9C74A90082EB20 /* RawRepresentableTests.swift in Sources */,
				560A37AC1C90085D00949E71 /* DatabasePoolConcurrencyTests.swift in Sources */,
				5607EFD41BB827FD00605DE3 /* TransactionObserverTests.swift in Sources */,
				5690C33B1D23E7D200E59934 /* DateTests.swift in Sources */,
				565D5D721BBC694D00DC9BD4 /* Row+FoundationTests.swift in Sources */,
				567A80571D41350C00C7DCEC /* IndexInfoTests.swift in Sources */,
				569178391CED8E0A00E179EA /* FetchedRecordsControllerTests.swift in Sources */,
				56A2386A1B9C74A90082EB20 /* RecordSubClassTests.swift in Sources */,
				56A2383E1B9C74A90082EB20 /* DatabaseValueTests.swift in Sources */,
				567156181CB142AA007DC145 /* ReadOnlyDatabaseTests.swift in Sources */,
				56EA86951C91DFE7002BB4DF /* DatabaseReaderTests.swift in Sources */,
				56A8C2471D1918F00096E9D4 /* NSUUIDTests.swift in Sources */,
				565B0FF01BBC7D980098DE03 /* RowConvertibleTests.swift in Sources */,
				56A4CDB41D4234B200B1A9B9 /* SQLExpressionLiteralTests.swift in Sources */,
				56E8CE0E1BB4FA5600828BEC /* DatabaseValueConvertibleFetchTests.swift in Sources */,
				56A238581B9C74A90082EB20 /* PrimaryKeyRowIDTests.swift in Sources */,
				56A238621B9C74A90082EB20 /* RecordEditedTests.swift in Sources */,
				5695312A1C908A5B00CF1A2B /* DatabasePoolSchemaCacheTests.swift in Sources */,
				56A2385C1B9C74A90082EB20 /* PrimaryKeySingleWithReplaceConflictResolutionTests.swift in Sources */,
				56A238401B9C74A90082EB20 /* DatabaseValueConvertibleSubclassTests.swift in Sources */,
				56A8C2481D1918F00096E9D4 /* UUIDTests.swift in Sources */,
				56A2383C1B9C74A90082EB20 /* DatabaseErrorTests.swift in Sources */,
				5690C32A1D23E6D800E59934 /* DateComponentsTests.swift in Sources */,
				5657AB3A1D108BA9006283EF /* DataTests.swift in Sources */,
				563363D61C94484E000BE133 /* DatabaseQueueReleaseMemoryTests.swift in Sources */,
				561667051D08A49900ADD404 /* NSDecimalNumberTests.swift in Sources */,
				565EFAF21D0436CE00A8FA9D /* NumericOverflowTests.swift in Sources */,
				563363D11C943D13000BE133 /* DatabasePoolReleaseMemoryTests.swift in Sources */,
				56A238521B9C74A90082EB20 /* MinimalPrimaryKeySingleTests.swift in Sources */,
				563363DD1C95891E000BE133 /* DatabaseQueueFileAttributesTests.swift in Sources */,
				56A238B71B9CA2590082EB20 /* DatabaseTimestampTests.swift in Sources */,
				565D5D751BBC70AE00DC9BD4 /* StatementArguments+FoundationTests.swift in Sources */,
				5657AB5A1D108BA9006283EF /* NSStringTests.swift in Sources */,
				56300B6C1C53D3E8005A543B /* TableMapping+QueryInterfaceRequestTests.swift in Sources */,
				56F0B9921B6001C600A2F135 /* NSDateTests.swift in Sources */,
				56A238381B9C74A90082EB20 /* DatabaseTests.swift in Sources */,
				56300B5F1C53C38F005A543B /* QueryInterfaceRequestTests.swift in Sources */,
				5634B10A1CF9B970005360B9 /* TransactionObserverSavepointsTests.swift in Sources */,
				5634B0761CF22BEF005360B9 /* FetchRequestTests.swift in Sources */,
				560C97C81BFD0B8400BF8471 /* FunctionTests.swift in Sources */,
				56A2383A1B9C74A90082EB20 /* InMemoryDatabaseTests.swift in Sources */,
				56A5E40A1BA2BCF900707640 /* RecordWithColumnNameManglingTests.swift in Sources */,
				56FF455A1D2CDA5200F21EF9 /* RecordUniqueIndexTests.swift in Sources */,
				56B7F42A1BE14A1900E39BBF /* CGFloatTests.swift in Sources */,
				5605F1881C69111300235C62 /* StatementInformationTests.swift in Sources */,
				569178491CED9B6000E179EA /* DatabaseQueueTests.swift in Sources */,
				56E5D8181B4D435D00430942 /* GRDBTestCase.swift in Sources */,
			);
			runOnlyForDeploymentPostprocessing = 0;
		};
		56E5D7F51B4D422D00430942 /* Sources */ = {
			isa = PBXSourcesBuildPhase;
			buildActionMask = 2147483647;
			files = (
				5614DEF81BAA1B43003163B3 /* DatabaseValueConversionTests.swift in Sources */,
				56300B851C54DC95005A543B /* Record+QueryInterfaceRequestTests.swift in Sources */,
				563363BD1C93FD5E000BE133 /* DatabaseQueueConcurrencyTests.swift in Sources */,
				56A238551B9C74A90082EB20 /* PrimaryKeyNoneTests.swift in Sources */,
				56A2384F1B9C74A90082EB20 /* MinimalPrimaryKeyRowIDTests.swift in Sources */,
				56A8C23F1D1918ED0096E9D4 /* NSUUIDTests.swift in Sources */,
				5657AB561D108BA9006283EF /* NSStringTests.swift in Sources */,
				56B14E7F1D4DAE54000BF4A3 /* RowAsDictionaryLiteralConvertibleTests.swift in Sources */,
				56FF45561D2CDA5200F21EF9 /* RecordUniqueIndexTests.swift in Sources */,
				561667011D08A49900ADD404 /* NSDecimalNumberTests.swift in Sources */,
				569C1EB21CF07DDD0042627B /* DatabaseSchedulerTests.swift in Sources */,
				56A238451B9C74A90082EB20 /* DictionaryRowTests.swift in Sources */,
				566AD8C61D531BE4002EC1A8 /* SQLTableBuilderTests.swift in Sources */,
				56A238491B9C74A90082EB20 /* SelectStatementTests.swift in Sources */,
				56B7F4371BE4C11200E39BBF /* DatabaseCoderTests.swift in Sources */,
				56A8C2401D1918ED0096E9D4 /* UUIDTests.swift in Sources */,
				56300B681C53D25E005A543B /* SQLSupportTests.swift in Sources */,
				564A50C71BFF4B7F00B3A3A2 /* CollationTests.swift in Sources */,
				56A2384B1B9C74A90082EB20 /* UpdateStatementTests.swift in Sources */,
				56A2384D1B9C74A90082EB20 /* DatabaseMigratorTests.swift in Sources */,
				56A238631B9C74A90082EB20 /* RecordAwakeFromFetchTests.swift in Sources */,
				569531341C919DF200CF1A2B /* DatabasePoolCollationTests.swift in Sources */,
				56A238591B9C74A90082EB20 /* PrimaryKeySingleTests.swift in Sources */,
				567A80531D41350C00C7DCEC /* IndexInfoTests.swift in Sources */,
				56EE573D1BB317B7007A6A95 /* StatementColumnConvertibleTests.swift in Sources */,
				56A238651B9C74A90082EB20 /* RecordFetchTests.swift in Sources */,
				569531371C919DF700CF1A2B /* DatabasePoolFunctionTests.swift in Sources */,
				56A238471B9C74A90082EB20 /* DetachedRowTests.swift in Sources */,
				569531261C9087B600CF1A2B /* DatabaseQueueSchemaCacheTests.swift in Sources */,
				56FDECE21BB32DFD009AD709 /* MetalRowTests.swift in Sources */,
				56A238531B9C74A90082EB20 /* PrimaryKeyMultipleTests.swift in Sources */,
				563363DF1C959295000BE133 /* DatabasePoolFileAttributesTests.swift in Sources */,
				5672DE671CDB751D0022BA81 /* DatabasePoolBackupTests.swift in Sources */,
				56DE7B111C3D93ED00861EB8 /* StatementArgumentsTests.swift in Sources */,
				56A238671B9C74A90082EB20 /* RecordInitializersTests.swift in Sources */,
				5657AB4E1D108BA9006283EF /* NSNumberTests.swift in Sources */,
				563363AF1C933FF8000BE133 /* MutablePersistableTests.swift in Sources */,
				5634B1071CF9B970005360B9 /* TransactionObserverSavepointsTests.swift in Sources */,
				56300B611C53C42C005A543B /* RowConvertible+QueryInterfaceRequestTests.swift in Sources */,
				56EA869E1C932597002BB4DF /* DatabasePoolReadOnlyTests.swift in Sources */,
				5657AB3E1D108BA9006283EF /* NSDataTests.swift in Sources */,
				56A2385D1B9C74A90082EB20 /* RecordCopyTests.swift in Sources */,
				5657AB5E1D108BA9006283EF /* NSURLTests.swift in Sources */,
				5672DE591CDB72520022BA81 /* DatabaseQueueBackupTests.swift in Sources */,
				56FF45401D2C23BA00F21EF9 /* DeleteByKeyTests.swift in Sources */,
				56A238431B9C74A90082EB20 /* RawRepresentableTests.swift in Sources */,
				56EB0AB21BCD787300A3DC55 /* DataMemoryTests.swift in Sources */,
				5657AB461D108BA9006283EF /* NSNullTests.swift in Sources */,
				563363B11C933FF8000BE133 /* PersistableTests.swift in Sources */,
				56FC78681BBAEB8C00CA1285 /* ManagedDataControllerTests.swift in Sources */,
				56FC78661BBAEB8C00CA1285 /* MappingTests.swift in Sources */,
				56A238691B9C74A90082EB20 /* RecordSubClassTests.swift in Sources */,
				560A37AB1C90085D00949E71 /* DatabasePoolConcurrencyTests.swift in Sources */,
				5607EFD31BB8254800605DE3 /* TransactionObserverTests.swift in Sources */,
				563363D01C943D13000BE133 /* DatabasePoolReleaseMemoryTests.swift in Sources */,
				56A2383D1B9C74A90082EB20 /* DatabaseValueTests.swift in Sources */,
				565D5D711BBC694D00DC9BD4 /* Row+FoundationTests.swift in Sources */,
				56C3F7531CF9F12400F6A361 /* SavepointTests.swift in Sources */,
				565049051CE32543000A97D8 /* FetchedRecordsControllerTests.swift in Sources */,
				567156161CB142AA007DC145 /* ReadOnlyDatabaseTests.swift in Sources */,
				56A238571B9C74A90082EB20 /* PrimaryKeyRowIDTests.swift in Sources */,
				56EA86941C91DFE7002BB4DF /* DatabaseReaderTests.swift in Sources */,
				56A238611B9C74A90082EB20 /* RecordEditedTests.swift in Sources */,
				56A2385B1B9C74A90082EB20 /* PrimaryKeySingleWithReplaceConflictResolutionTests.swift in Sources */,
				EE50757D1D00E609005D9C5B /* DatabaseValue+FoundationTests.swift in Sources */,
				565B0FEF1BBC7D980098DE03 /* RowConvertibleTests.swift in Sources */,
				563363D51C94484E000BE133 /* DatabaseQueueReleaseMemoryTests.swift in Sources */,
				56A2383F1B9C74A90082EB20 /* DatabaseValueConvertibleSubclassTests.swift in Sources */,
				569531291C908A5B00CF1A2B /* DatabasePoolSchemaCacheTests.swift in Sources */,
				56E8CE0D1BB4FA5600828BEC /* DatabaseValueConvertibleFetchTests.swift in Sources */,
				5657AB361D108BA9006283EF /* DataTests.swift in Sources */,
				56A2383B1B9C74A90082EB20 /* DatabaseErrorTests.swift in Sources */,
				565EFAEE1D0436CE00A8FA9D /* NumericOverflowTests.swift in Sources */,
				56E8CE101BB4FE5B00828BEC /* StatementColumnConvertibleFetchTests.swift in Sources */,
				56A238511B9C74A90082EB20 /* MinimalPrimaryKeySingleTests.swift in Sources */,
				56A238B61B9CA2590082EB20 /* DatabaseTimestampTests.swift in Sources */,
				565D5D741BBC70AE00DC9BD4 /* StatementArguments+FoundationTests.swift in Sources */,
				567404931CF02B56003ED5CC /* AdapterRowTests.swift in Sources */,
				56300B6B1C53D3E8005A543B /* TableMapping+QueryInterfaceRequestTests.swift in Sources */,
				5657AB661D108BA9006283EF /* URLTests.swift in Sources */,
				56F0B9911B6001C600A2F135 /* NSDateTests.swift in Sources */,
				5634B0731CF22BEF005360B9 /* FetchRequestTests.swift in Sources */,
				56A238371B9C74A90082EB20 /* DatabaseTests.swift in Sources */,
				56300B661C53C8A7005A543B /* QueryInterfaceRequestTests.swift in Sources */,
				560C97C71BFD0B8400BF8471 /* FunctionTests.swift in Sources */,
				56A238391B9C74A90082EB20 /* InMemoryDatabaseTests.swift in Sources */,
				56A5E4091BA2BCF900707640 /* RecordWithColumnNameManglingTests.swift in Sources */,
				5690C3261D23E6D800E59934 /* DateComponentsTests.swift in Sources */,
				56B7F42F1BE14CD700E39BBF /* CGFloatTests.swift in Sources */,
				5605F1871C69111300235C62 /* StatementInformationTests.swift in Sources */,
				5690C3371D23E7D200E59934 /* DateTests.swift in Sources */,
				56E5D8041B4D424400430942 /* GRDBTestCase.swift in Sources */,
				56AF746B1D41FB9C005E9FF3 /* DatabaseValueConvertibleEscapingTests.swift in Sources */,
				569178461CED9B6000E179EA /* DatabaseQueueTests.swift in Sources */,
				56A4CDB01D4234B200B1A9B9 /* SQLExpressionLiteralTests.swift in Sources */,
				563363DC1C95891E000BE133 /* DatabaseQueueFileAttributesTests.swift in Sources */,
			);
			runOnlyForDeploymentPostprocessing = 0;
		};
		DC3773EE19C8CBB3004FCF85 /* Sources */ = {
			isa = PBXSourcesBuildPhase;
			buildActionMask = 2147483647;
			files = (
				5636E9BC1D22574100B9B05F /* FetchRequest.swift in Sources */,
				56BB6EA91D3009B100A1CA52 /* SchedulingWatchdog.swift in Sources */,
				56300B781C53F592005A543B /* QueryInterfaceRequest.swift in Sources */,
				5605F18D1C6B1A8700235C62 /* SQLCollation.swift in Sources */,
				563445051C4A7FD7003D3DC6 /* Utils.swift in Sources */,
				5605F1591C672E4000235C62 /* CGFloat.swift in Sources */,
				5605F1631C672E4000235C62 /* Date.swift in Sources */,
				5605F18F1C6B1A8700235C62 /* SQLFunction.swift in Sources */,
				5605F1711C672E4000235C62 /* RawRepresentable.swift in Sources */,
				56A2387B1B9C75030082EB20 /* Configuration.swift in Sources */,
				567404881CEF84C8003ED5CC /* RowAdapter.swift in Sources */,
				563363C41C942C37000BE133 /* DatabaseWriter.swift in Sources */,
				563363D81C95787F000BE133 /* DatabaseStore.swift in Sources */,
				560A37A71C8FF6E500949E71 /* SerializedDatabase.swift in Sources */,
				5605F1691C672E4000235C62 /* NSString.swift in Sources */,
				5605F16D1C672E4000235C62 /* Row+Foundation.swift in Sources */,
				560D92401C672C3E00F4F92B /* DatabaseValueConvertible.swift in Sources */,
				56A8C2301D1914540096E9D4 /* UUID.swift in Sources */,
				56A238811B9C75030082EB20 /* DatabaseError.swift in Sources */,
				56A238851B9C75030082EB20 /* DatabaseValue.swift in Sources */,
				5605F1911C6B1A8700235C62 /* SQLOperator.swift in Sources */,
				5605F16F1C672E4000235C62 /* StatementArguments+Foundation.swift in Sources */,
				56A238A41B9C753B0082EB20 /* Record.swift in Sources */,
				5605F15B1C672E4000235C62 /* DatabaseCoder.swift in Sources */,
				5657AB0F1D10899D006283EF /* URL.swift in Sources */,
				5605F16B1C672E4000235C62 /* NSURL.swift in Sources */,
				560D924B1C672C4B00F4F92B /* TableMapping.swift in Sources */,
				560A37A41C8F625000949E71 /* DatabasePool.swift in Sources */,
				56B7F43A1BEB42D500E39BBF /* Migration.swift in Sources */,
				5605F1931C6B1A8700235C62 /* SQLSelectQuery.swift in Sources */,
				56A2388B1B9C75030082EB20 /* Statement.swift in Sources */,
				5690C3401D23E82A00E59934 /* Data.swift in Sources */,
				563ABAF71D18824F003B37F3 /* NSUUID.swift in Sources */,
				56A238931B9C750B0082EB20 /* DatabaseMigrator.swift in Sources */,
				5695311F1C907A8C00CF1A2B /* DatabaseSchemaCache.swift in Sources */,
				5605F15D1C672E4000235C62 /* DatabaseDateComponents.swift in Sources */,
				56193E8E1CD8A3E200F95862 /* FetchedRecordsController.swift in Sources */,
				563363C01C942C04000BE133 /* DatabaseReader.swift in Sources */,
				5657AAAA1D106E39006283EF /* NSDate.swift in Sources */,
				5605F1651C672E4000235C62 /* NSNull.swift in Sources */,
				56A2387D1B9C75030082EB20 /* Database.swift in Sources */,
				566AD8B21D5318F4002EC1A8 /* SQLTableBuilder.swift in Sources */,
				56A238831B9C75030082EB20 /* DatabaseQueue.swift in Sources */,
				5605F1671C672E4000235C62 /* NSNumber.swift in Sources */,
				5605F15F1C672E4000235C62 /* DatabaseValue+Foundation.swift in Sources */,
				56A238871B9C75030082EB20 /* Row.swift in Sources */,
				5605F1731C672E4000235C62 /* StandardLibrary.swift in Sources */,
				560D92471C672C4B00F4F92B /* Persistable.swift in Sources */,
				5657AAB91D107001006283EF /* NSData.swift in Sources */,
				560D92421C672C3E00F4F92B /* StatementColumnConvertible.swift in Sources */,
				560D92491C672C4B00F4F92B /* RowConvertible.swift in Sources */,
			);
			runOnlyForDeploymentPostprocessing = 0;
		};
		F3BA7FF91CFB25E4003DC1BA /* Sources */ = {
			isa = PBXSourcesBuildPhase;
			buildActionMask = 2147483647;
			files = (
				5636E9C11D22574100B9B05F /* FetchRequest.swift in Sources */,
				F3BA801B1CFB2886003DC1BA /* CGFloat.swift in Sources */,
				56BB6EAE1D3009B100A1CA52 /* SchedulingWatchdog.swift in Sources */,
				F3BA801A1CFB2876003DC1BA /* StatementColumnConvertible.swift in Sources */,
				F3BA801E1CFB288C003DC1BA /* DatabaseValue+Foundation.swift in Sources */,
				F3BA80181CFB2876003DC1BA /* SerializedDatabase.swift in Sources */,
				F3BA800D1CFB2871003DC1BA /* DatabasePool.swift in Sources */,
				F3BA800B1CFB286D003DC1BA /* Database.swift in Sources */,
				F3BA80341CFB28A4003DC1BA /* Record.swift in Sources */,
				F3BA80161CFB2876003DC1BA /* Row.swift in Sources */,
				F3BA80101CFB2876003DC1BA /* DatabaseReader.swift in Sources */,
				F3BA802B1CFB289B003DC1BA /* QueryInterfaceRequest.swift in Sources */,
				F3BA80131CFB2876003DC1BA /* DatabaseValue.swift in Sources */,
				F3BA80171CFB2876003DC1BA /* RowAdapter.swift in Sources */,
				F3BA802F1CFB289B003DC1BA /* SQLSelectQuery.swift in Sources */,
				F3BA80201CFB288C003DC1BA /* Date.swift in Sources */,
				56A8C2351D1914540096E9D4 /* UUID.swift in Sources */,
				F3BA80151CFB2876003DC1BA /* DatabaseWriter.swift in Sources */,
				F3BA800A1CFB286A003DC1BA /* Configuration.swift in Sources */,
				F3BA80261CFB288C003DC1BA /* StatementArguments+Foundation.swift in Sources */,
				F3BA802D1CFB289B003DC1BA /* SQLFunction.swift in Sources */,
				F3BA80311CFB289F003DC1BA /* Migration.swift in Sources */,
				F3BA801D1CFB288C003DC1BA /* DatabaseDateComponents.swift in Sources */,
				5657AB141D10899D006283EF /* URL.swift in Sources */,
				F3BA801C1CFB288C003DC1BA /* DatabaseCoder.swift in Sources */,
				F3BA800C1CFB286F003DC1BA /* DatabaseError.swift in Sources */,
				F3BA80221CFB288C003DC1BA /* NSNumber.swift in Sources */,
				F3BA80321CFB28A4003DC1BA /* FetchedRecordsController.swift in Sources */,
				F3BA80231CFB288C003DC1BA /* NSString.swift in Sources */,
				F3BA802E1CFB289B003DC1BA /* SQLOperator.swift in Sources */,
				563ABAFC1D18824F003B37F3 /* NSUUID.swift in Sources */,
				5690C3451D23E82A00E59934 /* Data.swift in Sources */,
				F3BA80111CFB2876003DC1BA /* DatabaseSchemaCache.swift in Sources */,
				F3BA80281CFB2891003DC1BA /* StandardLibrary.swift in Sources */,
				F3BA80331CFB28A4003DC1BA /* Persistable.swift in Sources */,
				F3BA80351CFB28A4003DC1BA /* RowConvertible.swift in Sources */,
				F3BA80291CFB2895003DC1BA /* Utils.swift in Sources */,
				5657AAAF1D106E39006283EF /* NSDate.swift in Sources */,
				F3BA80251CFB288C003DC1BA /* Row+Foundation.swift in Sources */,
				F3BA80211CFB288C003DC1BA /* NSNull.swift in Sources */,
				F3BA80141CFB2876003DC1BA /* DatabaseValueConvertible.swift in Sources */,
				566AD8B71D5318F4002EC1A8 /* SQLTableBuilder.swift in Sources */,
				F3BA80121CFB2876003DC1BA /* DatabaseStore.swift in Sources */,
				F3BA802C1CFB289B003DC1BA /* SQLCollation.swift in Sources */,
				F3BA80241CFB288C003DC1BA /* NSURL.swift in Sources */,
				F3BA80301CFB289F003DC1BA /* DatabaseMigrator.swift in Sources */,
				F3BA80361CFB28A4003DC1BA /* TableMapping.swift in Sources */,
				F3BA80271CFB2891003DC1BA /* RawRepresentable.swift in Sources */,
				5657AABE1D107001006283EF /* NSData.swift in Sources */,
				F3BA800E1CFB2876003DC1BA /* DatabaseQueue.swift in Sources */,
				F3BA80191CFB2876003DC1BA /* Statement.swift in Sources */,
			);
			runOnlyForDeploymentPostprocessing = 0;
		};
		F3BA803D1CFB2AD7003DC1BA /* Sources */ = {
			isa = PBXSourcesBuildPhase;
			buildActionMask = 2147483647;
			files = (
				F3BA80D71CFB300A003DC1BA /* DatabaseValueTests.swift in Sources */,
				F3BA80C81CFB2FD8003DC1BA /* DatabaseQueueTests.swift in Sources */,
				56FF45471D2C23BA00F21EF9 /* DeleteByKeyTests.swift in Sources */,
				F3BA810C1CFB3056003DC1BA /* StatementArguments+FoundationTests.swift in Sources */,
				F3BA80B91CFB2FD1003DC1BA /* DatabasePoolBackupTests.swift in Sources */,
				F3BA811E1CFB3063003DC1BA /* MinimalPrimaryKeyRowIDTests.swift in Sources */,
				F3BA80DD1CFB300E003DC1BA /* DatabaseValueConvertibleSubclassTests.swift in Sources */,
				F3BA80521CFB2B59003DC1BA /* DatabaseQueueSchemaCacheTests.swift in Sources */,
				F3BA80BE1CFB2FD1003DC1BA /* DatabasePoolReadOnlyTests.swift in Sources */,
				F3BA81061CFB3052003DC1BA /* FetchRequestTests.swift in Sources */,
				F3BA80C61CFB2FD8003DC1BA /* DatabaseQueueConcurrencyTests.swift in Sources */,
				F3BA81161CFB305E003DC1BA /* RowConvertible+QueryInterfaceRequestTests.swift in Sources */,
				F3BA80F41CFB301D003DC1BA /* StatementColumnConvertibleFetchTests.swift in Sources */,
				F3BA81251CFB3063003DC1BA /* RecordAwakeFromFetchTests.swift in Sources */,
				F3BA81181CFB305E003DC1BA /* TableMapping+QueryInterfaceRequestTests.swift in Sources */,
				F3BA810A1CFB3056003DC1BA /* NSDateTests.swift in Sources */,
				5657AB4D1D108BA9006283EF /* NSNullTests.swift in Sources */,
				F3BA80E51CFB3011003DC1BA /* FunctionTests.swift in Sources */,
				F3BA80531CFB2B59003DC1BA /* DataMemoryTests.swift in Sources */,
				F3BA80BC1CFB2FD1003DC1BA /* DatabasePoolFileAttributesTests.swift in Sources */,
				F3BA80511CFB2B59003DC1BA /* DatabaseQueueReleaseMemoryTests.swift in Sources */,
				F3BA81221CFB3063003DC1BA /* PrimaryKeyRowIDTests.swift in Sources */,
				F3BA80F81CFB3021003DC1BA /* StatementArgumentsTests.swift in Sources */,
				F3BA80E91CFB3016003DC1BA /* AdapterRowTests.swift in Sources */,
				56B14E861D4DAE54000BF4A3 /* RowAsDictionaryLiteralConvertibleTests.swift in Sources */,
<<<<<<< HEAD
=======
				566AD8CD1D531BEE002EC1A8 /* SQLTableBuilderTests.swift in Sources */,
				EED6C2E71D00C0E000F8E701 /* NSNullTests.swift in Sources */,
>>>>>>> 7d21772f
				F3BA80D11CFB2FF3003DC1BA /* MutablePersistableTests.swift in Sources */,
				F3BA80CF1CFB2FEA003DC1BA /* DatabaseSchedulerTests.swift in Sources */,
				F3BA80E71CFB3016003DC1BA /* DetachedRowTests.swift in Sources */,
				F3BA812A1CFB3063003DC1BA /* RecordSubClassTests.swift in Sources */,
				56AF74721D41FB9C005E9FF3 /* DatabaseValueConvertibleEscapingTests.swift in Sources */,
				F3BA80D21CFB2FF3003DC1BA /* PersistableTests.swift in Sources */,
				F3BA80FD1CFB3024003DC1BA /* TransactionObserverSavepointsTests.swift in Sources */,
				F3BA811F1CFB3063003DC1BA /* MinimalPrimaryKeySingleTests.swift in Sources */,
				5657AB451D108BA9006283EF /* NSDataTests.swift in Sources */,
				F3BA80EA1CFB3016003DC1BA /* MetalRowTests.swift in Sources */,
				F3BA80AF1CFB2FB1003DC1BA /* CollationTests.swift in Sources */,
				5657AB651D108BA9006283EF /* NSURLTests.swift in Sources */,
				F3BA80F31CFB301D003DC1BA /* StatementColumnConvertibleTests.swift in Sources */,
				EE50758C1D00E617005D9C5B /* DatabaseValue+FoundationTests.swift in Sources */,
				5657AB6D1D108BA9006283EF /* URLTests.swift in Sources */,
				F3BA804C1CFB2B24003DC1BA /* GRDBTestCase.swift in Sources */,
				F3BA81121CFB3059003DC1BA /* DatabaseMigratorTests.swift in Sources */,
				F3BA80EB1CFB3016003DC1BA /* RowConvertibleTests.swift in Sources */,
				F3BA81151CFB305E003DC1BA /* Record+QueryInterfaceRequestTests.swift in Sources */,
				F3BA81041CFB3045003DC1BA /* FetchedRecordsControllerTests.swift in Sources */,
				F3BA804D1CFB2B3B003DC1BA /* MappingTests.swift in Sources */,
				F3BA80DC1CFB300E003DC1BA /* DatabaseValueConvertibleFetchTests.swift in Sources */,
				5657AB551D108BA9006283EF /* NSNumberTests.swift in Sources */,
				F3BA81291CFB3063003DC1BA /* RecordInitializersTests.swift in Sources */,
				F3BA80F11CFB3019003DC1BA /* SavepointTests.swift in Sources */,
				F3BA81031CFB303D003DC1BA /* FetchedRecordsControlleriOSTests.swift in Sources */,
				F3BA80B71CFB2FCD003DC1BA /* DatabaseErrorTests.swift in Sources */,
				5690C33E1D23E7D200E59934 /* DateTests.swift in Sources */,
				567A805A1D41350C00C7DCEC /* IndexInfoTests.swift in Sources */,
				F3BA81211CFB3063003DC1BA /* PrimaryKeyNoneTests.swift in Sources */,
				F3BA80F71CFB3021003DC1BA /* SelectStatementTests.swift in Sources */,
				F3BA80FE1CFB3024003DC1BA /* TransactionObserverTests.swift in Sources */,
				F3BA80BA1CFB2FD1003DC1BA /* DatabasePoolCollationTests.swift in Sources */,
				F3BA80BD1CFB2FD1003DC1BA /* DatabasePoolFunctionTests.swift in Sources */,
				F3BA81261CFB3063003DC1BA /* RecordCopyTests.swift in Sources */,
				56A8C24D1D1918F30096E9D4 /* NSUUIDTests.swift in Sources */,
				F3BA80D61CFB2FFD003DC1BA /* DatabaseReaderTests.swift in Sources */,
				56A4CDB71D4234B200B1A9B9 /* SQLExpressionLiteralTests.swift in Sources */,
				F3BA80F91CFB3021003DC1BA /* UpdateStatementTests.swift in Sources */,
				F3BA80DA1CFB300E003DC1BA /* DatabaseTimestampTests.swift in Sources */,
				F3BA81201CFB3063003DC1BA /* PrimaryKeyMultipleTests.swift in Sources */,
				F3BA812B1CFB3063003DC1BA /* RecordWithColumnNameManglingTests.swift in Sources */,
				F3BA80B11CFB2FC4003DC1BA /* DatabaseTests.swift in Sources */,
				56A8C24E1D1918F30096E9D4 /* UUIDTests.swift in Sources */,
				5657AB3D1D108BA9006283EF /* DataTests.swift in Sources */,
				5690C32D1D23E6D800E59934 /* DateComponentsTests.swift in Sources */,
				F3BA804F1CFB2B59003DC1BA /* DatabasePoolReleaseMemoryTests.swift in Sources */,
				561667081D08A49900ADD404 /* NSDecimalNumberTests.swift in Sources */,
				565EFAF51D0436CE00A8FA9D /* NumericOverflowTests.swift in Sources */,
				F3BA81231CFB3063003DC1BA /* PrimaryKeySingleTests.swift in Sources */,
				F3BA80541CFB2B59003DC1BA /* StatementInformationTests.swift in Sources */,
				F3BA81171CFB305E003DC1BA /* SQLSupportTests.swift in Sources */,
				F3BA804E1CFB2B3E003DC1BA /* ManagedDataControllerTests.swift in Sources */,
				F3BA810B1CFB3056003DC1BA /* Row+FoundationTests.swift in Sources */,
				F3BA80DB1CFB300E003DC1BA /* DatabaseValueConversionTests.swift in Sources */,
				5657AB5D1D108BA9006283EF /* NSStringTests.swift in Sources */,
				F3BA81241CFB3063003DC1BA /* PrimaryKeySingleWithReplaceConflictResolutionTests.swift in Sources */,
				F3BA80E81CFB3016003DC1BA /* DictionaryRowTests.swift in Sources */,
				F3BA80B41CFB2FC9003DC1BA /* ReadOnlyDatabaseTests.swift in Sources */,
				F3BA81011CFB3032003DC1BA /* CGFloatTests.swift in Sources */,
				F3BA81281CFB3063003DC1BA /* RecordFetchTests.swift in Sources */,
				F3BA80501CFB2B59003DC1BA /* DatabasePoolSchemaCacheTests.swift in Sources */,
				F3BA80BB1CFB2FD1003DC1BA /* DatabasePoolConcurrencyTests.swift in Sources */,
				F3BA81141CFB305E003DC1BA /* QueryInterfaceRequestTests.swift in Sources */,
				F3BA81271CFB3063003DC1BA /* RecordEditedTests.swift in Sources */,
				F3BA81081CFB3056003DC1BA /* DatabaseCoderTests.swift in Sources */,
				56FF455D1D2CDA5200F21EF9 /* RecordUniqueIndexTests.swift in Sources */,
				F3BA80C71CFB2FD8003DC1BA /* DatabaseQueueFileAttributesTests.swift in Sources */,
				F3BA80C51CFB2FD8003DC1BA /* DatabaseQueueBackupTests.swift in Sources */,
				F3BA80B31CFB2FC9003DC1BA /* InMemoryDatabaseTests.swift in Sources */,
				F3BA80D91CFB300E003DC1BA /* RawRepresentableTests.swift in Sources */,
			);
			runOnlyForDeploymentPostprocessing = 0;
		};
		F3BA80551CFB2BB2003DC1BA /* Sources */ = {
			isa = PBXSourcesBuildPhase;
			buildActionMask = 2147483647;
			files = (
				5636E9BE1D22574100B9B05F /* FetchRequest.swift in Sources */,
				F3BA80771CFB2E5C003DC1BA /* CGFloat.swift in Sources */,
				56BB6EAB1D3009B100A1CA52 /* SchedulingWatchdog.swift in Sources */,
				F3BA80761CFB2E55003DC1BA /* StatementColumnConvertible.swift in Sources */,
				F3BA807A1CFB2E61003DC1BA /* DatabaseValue+Foundation.swift in Sources */,
				F3BA80741CFB2E55003DC1BA /* SerializedDatabase.swift in Sources */,
				F3BA80691CFB2E55003DC1BA /* DatabasePool.swift in Sources */,
				F3BA80671CFB2E55003DC1BA /* Database.swift in Sources */,
				F3BA80901CFB2E7A003DC1BA /* Record.swift in Sources */,
				F3BA80721CFB2E55003DC1BA /* Row.swift in Sources */,
				F3BA806C1CFB2E55003DC1BA /* DatabaseReader.swift in Sources */,
				F3BA80871CFB2E70003DC1BA /* QueryInterfaceRequest.swift in Sources */,
				F3BA806F1CFB2E55003DC1BA /* DatabaseValue.swift in Sources */,
				F3BA80731CFB2E55003DC1BA /* RowAdapter.swift in Sources */,
				F3BA808B1CFB2E70003DC1BA /* SQLSelectQuery.swift in Sources */,
				F3BA807C1CFB2E61003DC1BA /* Date.swift in Sources */,
				56A8C2321D1914540096E9D4 /* UUID.swift in Sources */,
				F3BA80711CFB2E55003DC1BA /* DatabaseWriter.swift in Sources */,
				F3BA80661CFB2E55003DC1BA /* Configuration.swift in Sources */,
				F3BA80821CFB2E61003DC1BA /* StatementArguments+Foundation.swift in Sources */,
				F3BA80891CFB2E70003DC1BA /* SQLFunction.swift in Sources */,
				F3BA808D1CFB2E75003DC1BA /* Migration.swift in Sources */,
				F3BA80791CFB2E61003DC1BA /* DatabaseDateComponents.swift in Sources */,
				5657AB111D10899D006283EF /* URL.swift in Sources */,
				F3BA80781CFB2E61003DC1BA /* DatabaseCoder.swift in Sources */,
				F3BA80681CFB2E55003DC1BA /* DatabaseError.swift in Sources */,
				F3BA807E1CFB2E61003DC1BA /* NSNumber.swift in Sources */,
				F3BA808E1CFB2E7A003DC1BA /* FetchedRecordsController.swift in Sources */,
				F3BA807F1CFB2E61003DC1BA /* NSString.swift in Sources */,
				F3BA808A1CFB2E70003DC1BA /* SQLOperator.swift in Sources */,
				563ABAF91D18824F003B37F3 /* NSUUID.swift in Sources */,
				5690C3421D23E82A00E59934 /* Data.swift in Sources */,
				F3BA806D1CFB2E55003DC1BA /* DatabaseSchemaCache.swift in Sources */,
				F3BA80841CFB2E67003DC1BA /* StandardLibrary.swift in Sources */,
				F3BA808F1CFB2E7A003DC1BA /* Persistable.swift in Sources */,
				F3BA80911CFB2E7A003DC1BA /* RowConvertible.swift in Sources */,
				F3BA80851CFB2E6C003DC1BA /* Utils.swift in Sources */,
				5657AAAC1D106E39006283EF /* NSDate.swift in Sources */,
				F3BA80811CFB2E61003DC1BA /* Row+Foundation.swift in Sources */,
				F3BA807D1CFB2E61003DC1BA /* NSNull.swift in Sources */,
				F3BA80701CFB2E55003DC1BA /* DatabaseValueConvertible.swift in Sources */,
				566AD8B41D5318F4002EC1A8 /* SQLTableBuilder.swift in Sources */,
				F3BA806E1CFB2E55003DC1BA /* DatabaseStore.swift in Sources */,
				F3BA80881CFB2E70003DC1BA /* SQLCollation.swift in Sources */,
				F3BA80801CFB2E61003DC1BA /* NSURL.swift in Sources */,
				F3BA808C1CFB2E75003DC1BA /* DatabaseMigrator.swift in Sources */,
				F3BA80921CFB2E7A003DC1BA /* TableMapping.swift in Sources */,
				F3BA80831CFB2E67003DC1BA /* RawRepresentable.swift in Sources */,
				5657AABB1D107001006283EF /* NSData.swift in Sources */,
				F3BA806A1CFB2E55003DC1BA /* DatabaseQueue.swift in Sources */,
				F3BA80751CFB2E55003DC1BA /* Statement.swift in Sources */,
			);
			runOnlyForDeploymentPostprocessing = 0;
		};
		F3BA80971CFB2F6F003DC1BA /* Sources */ = {
			isa = PBXSourcesBuildPhase;
			buildActionMask = 2147483647;
			files = (
				F3BA80D81CFB300B003DC1BA /* DatabaseValueTests.swift in Sources */,
				F3BA80CC1CFB2FD8003DC1BA /* DatabaseQueueTests.swift in Sources */,
				F3BA81341CFB3064003DC1BA /* RecordCopyTests.swift in Sources */,
				F3BA81101CFB3057003DC1BA /* Row+FoundationTests.swift in Sources */,
				F3BA812C1CFB3064003DC1BA /* MinimalPrimaryKeyRowIDTests.swift in Sources */,
				56A8C2451D1918EF0096E9D4 /* NSUUIDTests.swift in Sources */,
				5657AB591D108BA9006283EF /* NSStringTests.swift in Sources */,
				56B14E821D4DAE54000BF4A3 /* RowAsDictionaryLiteralConvertibleTests.swift in Sources */,
				56FF45591D2CDA5200F21EF9 /* RecordUniqueIndexTests.swift in Sources */,
				561667041D08A49900ADD404 /* NSDecimalNumberTests.swift in Sources */,
				F3BA80BF1CFB2FD2003DC1BA /* DatabasePoolBackupTests.swift in Sources */,
				F3BA80E31CFB300F003DC1BA /* DatabaseValueConvertibleSubclassTests.swift in Sources */,
				566AD8C91D531BEB002EC1A8 /* SQLTableBuilderTests.swift in Sources */,
				F3BA81361CFB3064003DC1BA /* RecordFetchTests.swift in Sources */,
				F3BA80AC1CFB2FA6003DC1BA /* DatabaseQueueSchemaCacheTests.swift in Sources */,
				56A8C2461D1918EF0096E9D4 /* UUIDTests.swift in Sources */,
				F3BA80C41CFB2FD2003DC1BA /* DatabasePoolReadOnlyTests.swift in Sources */,
				F3BA80CA1CFB2FD8003DC1BA /* DatabaseQueueConcurrencyTests.swift in Sources */,
				F3BA80F61CFB301E003DC1BA /* StatementColumnConvertibleFetchTests.swift in Sources */,
				F3BA80E61CFB3012003DC1BA /* FunctionTests.swift in Sources */,
				F3BA811D1CFB305F003DC1BA /* TableMapping+QueryInterfaceRequestTests.swift in Sources */,
				F3BA80AD1CFB2FA6003DC1BA /* DataMemoryTests.swift in Sources */,
				F3BA80C21CFB2FD2003DC1BA /* DatabasePoolFileAttributesTests.swift in Sources */,
				567A80561D41350C00C7DCEC /* IndexInfoTests.swift in Sources */,
				F3BA81301CFB3064003DC1BA /* PrimaryKeyRowIDTests.swift in Sources */,
				F3BA80AB1CFB2FA6003DC1BA /* DatabaseQueueReleaseMemoryTests.swift in Sources */,
				F3BA80FB1CFB3021003DC1BA /* StatementArgumentsTests.swift in Sources */,
				F3BA80EE1CFB3017003DC1BA /* AdapterRowTests.swift in Sources */,
				F3BA80D31CFB2FF4003DC1BA /* MutablePersistableTests.swift in Sources */,
				F3BA80D01CFB2FEC003DC1BA /* DatabaseSchedulerTests.swift in Sources */,
				F3BA80EC1CFB3017003DC1BA /* DetachedRowTests.swift in Sources */,
				F3BA80D41CFB2FF4003DC1BA /* PersistableTests.swift in Sources */,
				F3BA80FF1CFB3025003DC1BA /* TransactionObserverSavepointsTests.swift in Sources */,
				F3BA80EF1CFB3017003DC1BA /* MetalRowTests.swift in Sources */,
				5657AB511D108BA9006283EF /* NSNumberTests.swift in Sources */,
				F3BA80B01CFB2FB2003DC1BA /* CollationTests.swift in Sources */,
				56C7A6AE1D2DFF6100EFB0C2 /* NSDateTests.swift in Sources */,
				F3BA80F51CFB301E003DC1BA /* StatementColumnConvertibleTests.swift in Sources */,
				F3BA80A61CFB2F91003DC1BA /* GRDBTestCase.swift in Sources */,
				5657AB411D108BA9006283EF /* NSDataTests.swift in Sources */,
				F3BA811C1CFB305F003DC1BA /* SQLSupportTests.swift in Sources */,
				5657AB611D108BA9006283EF /* NSURLTests.swift in Sources */,
				F3BA81391CFB3064003DC1BA /* RecordWithColumnNameManglingTests.swift in Sources */,
				56FF45431D2C23BA00F21EF9 /* DeleteByKeyTests.swift in Sources */,
				F3BA80F01CFB3017003DC1BA /* RowConvertibleTests.swift in Sources */,
				F3BA80A71CFB2F9D003DC1BA /* MappingTests.swift in Sources */,
				5657AB491D108BA9006283EF /* NSNullTests.swift in Sources */,
				F3BA80E21CFB300F003DC1BA /* DatabaseValueConvertibleFetchTests.swift in Sources */,
				F3BA80F21CFB301A003DC1BA /* SavepointTests.swift in Sources */,
				F3BA80B81CFB2FCD003DC1BA /* DatabaseErrorTests.swift in Sources */,
				F3BA80FA1CFB3021003DC1BA /* SelectStatementTests.swift in Sources */,
				F3BA81191CFB305F003DC1BA /* QueryInterfaceRequestTests.swift in Sources */,
				F3BA812F1CFB3064003DC1BA /* PrimaryKeyNoneTests.swift in Sources */,
				5690C33A1D23E7D200E59934 /* DateTests.swift in Sources */,
				F3BA81001CFB3025003DC1BA /* TransactionObserverTests.swift in Sources */,
				F3BA80C01CFB2FD2003DC1BA /* DatabasePoolCollationTests.swift in Sources */,
				F3BA80C31CFB2FD2003DC1BA /* DatabasePoolFunctionTests.swift in Sources */,
				F3BA80D51CFB2FFB003DC1BA /* DatabaseReaderTests.swift in Sources */,
				F3BA81321CFB3064003DC1BA /* PrimaryKeySingleWithReplaceConflictResolutionTests.swift in Sources */,
				F3BA81051CFB3046003DC1BA /* FetchedRecordsControllerTests.swift in Sources */,
				F3BA80FC1CFB3021003DC1BA /* UpdateStatementTests.swift in Sources */,
				F3BA80E01CFB300F003DC1BA /* DatabaseTimestampTests.swift in Sources */,
				F3BA80B21CFB2FC5003DC1BA /* DatabaseTests.swift in Sources */,
				F3BA80A91CFB2FA6003DC1BA /* DatabasePoolReleaseMemoryTests.swift in Sources */,
				EE5075881D00E613005D9C5B /* DatabaseValue+FoundationTests.swift in Sources */,
				F3BA80AE1CFB2FA6003DC1BA /* StatementInformationTests.swift in Sources */,
				F3BA81311CFB3064003DC1BA /* PrimaryKeySingleTests.swift in Sources */,
				F3BA80A81CFB2F9D003DC1BA /* ManagedDataControllerTests.swift in Sources */,
				F3BA80E11CFB300F003DC1BA /* DatabaseValueConversionTests.swift in Sources */,
				F3BA80ED1CFB3017003DC1BA /* DictionaryRowTests.swift in Sources */,
				5690C3291D23E6D800E59934 /* DateComponentsTests.swift in Sources */,
				5657AB391D108BA9006283EF /* DataTests.swift in Sources */,
				F3BA80B61CFB2FCA003DC1BA /* ReadOnlyDatabaseTests.swift in Sources */,
				565EFAF11D0436CE00A8FA9D /* NumericOverflowTests.swift in Sources */,
				F3BA812E1CFB3064003DC1BA /* PrimaryKeyMultipleTests.swift in Sources */,
				F3BA81021CFB3032003DC1BA /* CGFloatTests.swift in Sources */,
				F3BA80AA1CFB2FA6003DC1BA /* DatabasePoolSchemaCacheTests.swift in Sources */,
				F3BA81131CFB305B003DC1BA /* DatabaseMigratorTests.swift in Sources */,
				F3BA81381CFB3064003DC1BA /* RecordSubClassTests.swift in Sources */,
				F3BA81351CFB3064003DC1BA /* RecordEditedTests.swift in Sources */,
				F3BA81071CFB3053003DC1BA /* FetchRequestTests.swift in Sources */,
				5657AB691D108BA9006283EF /* URLTests.swift in Sources */,
				F3BA81331CFB3064003DC1BA /* RecordAwakeFromFetchTests.swift in Sources */,
				F3BA812D1CFB3064003DC1BA /* MinimalPrimaryKeySingleTests.swift in Sources */,
				F3BA811B1CFB305F003DC1BA /* RowConvertible+QueryInterfaceRequestTests.swift in Sources */,
				F3BA811A1CFB305F003DC1BA /* Record+QueryInterfaceRequestTests.swift in Sources */,
				F3BA81111CFB3057003DC1BA /* StatementArguments+FoundationTests.swift in Sources */,
				F3BA81371CFB3064003DC1BA /* RecordInitializersTests.swift in Sources */,
				F3BA810D1CFB3057003DC1BA /* DatabaseCoderTests.swift in Sources */,
				F3BA80C11CFB2FD2003DC1BA /* DatabasePoolConcurrencyTests.swift in Sources */,
				F3BA80CB1CFB2FD8003DC1BA /* DatabaseQueueFileAttributesTests.swift in Sources */,
				F3BA80C91CFB2FD8003DC1BA /* DatabaseQueueBackupTests.swift in Sources */,
				56AF746E1D41FB9C005E9FF3 /* DatabaseValueConvertibleEscapingTests.swift in Sources */,
				F3BA80B51CFB2FCA003DC1BA /* InMemoryDatabaseTests.swift in Sources */,
				56A4CDB31D4234B200B1A9B9 /* SQLExpressionLiteralTests.swift in Sources */,
				F3BA80DF1CFB300F003DC1BA /* RawRepresentableTests.swift in Sources */,
			);
			runOnlyForDeploymentPostprocessing = 0;
		};
/* End PBXSourcesBuildPhase section */

/* Begin PBXTargetDependency section */
		560C97D01C0E22D300BF8471 /* PBXTargetDependency */ = {
			isa = PBXTargetDependency;
			name = "SQLite Mac";
			targetProxy = 560C97D11C0E22D300BF8471 /* PBXContainerItemProxy */;
		};
		560C97D21C0E22D300BF8471 /* PBXTargetDependency */ = {
			isa = PBXTargetDependency;
			target = DC3773F219C8CBB3004FCF85 /* GRDBOSX */;
			targetProxy = 560C97D31C0E22D300BF8471 /* PBXContainerItemProxy */;
		};
		56553BDB1C3E906C00522B5C /* PBXTargetDependency */ = {
			isa = PBXTargetDependency;
			target = DC3773F219C8CBB3004FCF85 /* GRDBOSX */;
			targetProxy = 56553BDC1C3E906C00522B5C /* PBXContainerItemProxy */;
		};
		5671561A1CB16729007DC145 /* PBXTargetDependency */ = {
			isa = PBXTargetDependency;
			target = 560FC5191CB003810014AA8E /* GRDBCipherOSX */;
			targetProxy = 5671561B1CB16729007DC145 /* PBXContainerItemProxy */;
		};
		568BE5221CB0371000270F93 /* PBXTargetDependency */ = {
			isa = PBXTargetDependency;
			target = 560FC5191CB003810014AA8E /* GRDBCipherOSX */;
			targetProxy = 568BE5211CB0371000270F93 /* PBXContainerItemProxy */;
		};
		56AFC9781CB1A3E200F48B96 /* PBXTargetDependency */ = {
			isa = PBXTargetDependency;
			name = sqlcipher;
			targetProxy = 56AFC9771CB1A3E200F48B96 /* PBXContainerItemProxy */;
		};
		56AFCA261CB1A96A00F48B96 /* PBXTargetDependency */ = {
			isa = PBXTargetDependency;
			name = sqlcipher;
			targetProxy = 56AFCA251CB1A96A00F48B96 /* PBXContainerItemProxy */;
		};
		56AFCA821CB1AAB400F48B96 /* PBXTargetDependency */ = {
			isa = PBXTargetDependency;
			target = 56AFC9EE1CB1A8BB00F48B96 /* GRDBCipheriOS */;
			targetProxy = 56AFCA811CB1AAB400F48B96 /* PBXContainerItemProxy */;
		};
		56AFCA851CB1ABC800F48B96 /* PBXTargetDependency */ = {
			isa = PBXTargetDependency;
			target = 56AFC9EE1CB1A8BB00F48B96 /* GRDBCipheriOS */;
			targetProxy = 56AFCA861CB1ABC800F48B96 /* PBXContainerItemProxy */;
		};
		56E5D7D61B4D3FEE00430942 /* PBXTargetDependency */ = {
			isa = PBXTargetDependency;
			target = 56E5D7C91B4D3FED00430942 /* GRDBiOS */;
			targetProxy = 56E5D7D51B4D3FEE00430942 /* PBXContainerItemProxy */;
		};
		56E5D8001B4D422E00430942 /* PBXTargetDependency */ = {
			isa = PBXTargetDependency;
			target = DC3773F219C8CBB3004FCF85 /* GRDBOSX */;
			targetProxy = 56E5D7FF1B4D422E00430942 /* PBXContainerItemProxy */;
		};
		EED9F6461CFE39D1004BA2B8 /* PBXTargetDependency */ = {
			isa = PBXTargetDependency;
			name = sqlitecustom;
			targetProxy = EED9F6451CFE39D1004BA2B8 /* PBXContainerItemProxy */;
		};
		EED9F6481CFE39D7004BA2B8 /* PBXTargetDependency */ = {
			isa = PBXTargetDependency;
			name = sqlitecustom;
			targetProxy = EED9F6471CFE39D7004BA2B8 /* PBXContainerItemProxy */;
		};
		F3BA80481CFB2AD7003DC1BA /* PBXTargetDependency */ = {
			isa = PBXTargetDependency;
			target = F3BA7FFD1CFB25E4003DC1BA /* GRDBCustomSQLiteiOS */;
			targetProxy = F3BA80471CFB2AD7003DC1BA /* PBXContainerItemProxy */;
		};
		F3BA80A21CFB2F6F003DC1BA /* PBXTargetDependency */ = {
			isa = PBXTargetDependency;
			target = F3BA80591CFB2BB2003DC1BA /* GRDBCustomSQLiteOSX */;
			targetProxy = F3BA80A11CFB2F6F003DC1BA /* PBXContainerItemProxy */;
		};
/* End PBXTargetDependency section */

/* Begin XCBuildConfiguration section */
		560C98181C0E22D300BF8471 /* Debug */ = {
			isa = XCBuildConfiguration;
			buildSettings = {
				COMBINE_HIDPI_IMAGES = YES;
				DEBUG_INFORMATION_FORMAT = dwarf;
				FRAMEWORK_SEARCH_PATHS = (
					"$(inherited)",
					"$(PROJECT_DIR)/Tests/Performance/Realm/build/osx/swift-2.2",
				);
				GCC_NO_COMMON_BLOCKS = YES;
				INFOPLIST_FILE = Tests/Info.plist;
				LD_RUNPATH_SEARCH_PATHS = "$(inherited) @executable_path/../Frameworks @loader_path/../Frameworks";
				PRODUCT_BUNDLE_IDENTIFIER = com.github.groue.GRDBOSXTests;
				PRODUCT_NAME = "$(TARGET_NAME)";
				SDKROOT = macosx;
				SWIFT_OBJC_BRIDGING_HEADER = "Tests/GRDBPerformanceTests-Bridging.h";
			};
			name = Debug;
		};
		560C98191C0E22D300BF8471 /* Release */ = {
			isa = XCBuildConfiguration;
			buildSettings = {
				COMBINE_HIDPI_IMAGES = YES;
				COPY_PHASE_STRIP = NO;
				DEBUG_INFORMATION_FORMAT = "dwarf-with-dsym";
				FRAMEWORK_SEARCH_PATHS = (
					"$(inherited)",
					"$(PROJECT_DIR)/Tests/Performance/Realm/build/osx/swift-2.2",
				);
				GCC_NO_COMMON_BLOCKS = YES;
				INFOPLIST_FILE = Tests/Info.plist;
				LD_RUNPATH_SEARCH_PATHS = "$(inherited) @executable_path/../Frameworks @loader_path/../Frameworks";
				PRODUCT_BUNDLE_IDENTIFIER = com.github.groue.GRDBOSXTests;
				PRODUCT_NAME = "$(TARGET_NAME)";
				SDKROOT = macosx;
				SWIFT_OBJC_BRIDGING_HEADER = "Tests/GRDBPerformanceTests-Bridging.h";
				SWIFT_OPTIMIZATION_LEVEL = "-Owholemodule";
			};
			name = Release;
		};
		560FC54B1CB003810014AA8E /* Debug */ = {
			isa = XCBuildConfiguration;
			baseConfigurationReference = 568BE51F1CB0360500270F93 /* GRDB.xcconfig */;
			buildSettings = {
				APPLICATION_EXTENSION_API_ONLY = YES;
				CLANG_ENABLE_MODULES = YES;
				COMBINE_HIDPI_IMAGES = YES;
				DEFINES_MODULE = YES;
				DYLIB_COMPATIBILITY_VERSION = 1;
				DYLIB_CURRENT_VERSION = 1;
				DYLIB_INSTALL_NAME_BASE = "@rpath";
				INSTALL_PATH = "$(LOCAL_LIBRARY_DIR)/Frameworks";
				LD_RUNPATH_SEARCH_PATHS = "$(inherited) @executable_path/Frameworks @loader_path/Frameworks";
				MACOSX_DEPLOYMENT_TARGET = 10.9;
				SKIP_INSTALL = YES;
			};
			name = Debug;
		};
		560FC54C1CB003810014AA8E /* Release */ = {
			isa = XCBuildConfiguration;
			baseConfigurationReference = 568BE51F1CB0360500270F93 /* GRDB.xcconfig */;
			buildSettings = {
				APPLICATION_EXTENSION_API_ONLY = YES;
				CLANG_ENABLE_MODULES = YES;
				COMBINE_HIDPI_IMAGES = YES;
				DEFINES_MODULE = YES;
				DYLIB_COMPATIBILITY_VERSION = 1;
				DYLIB_CURRENT_VERSION = 1;
				DYLIB_INSTALL_NAME_BASE = "@rpath";
				INSTALL_PATH = "$(LOCAL_LIBRARY_DIR)/Frameworks";
				LD_RUNPATH_SEARCH_PATHS = "$(inherited) @executable_path/Frameworks @loader_path/Frameworks";
				MACOSX_DEPLOYMENT_TARGET = 10.9;
				SKIP_INSTALL = YES;
				SWIFT_OPTIMIZATION_LEVEL = "-Owholemodule";
			};
			name = Release;
		};
		560FC5AE1CB00B880014AA8E /* Debug */ = {
			isa = XCBuildConfiguration;
			buildSettings = {
				COMBINE_HIDPI_IMAGES = YES;
				DEBUG_INFORMATION_FORMAT = dwarf;
				GCC_NO_COMMON_BLOCKS = YES;
				INFOPLIST_FILE = Tests/Info.plist;
				LD_RUNPATH_SEARCH_PATHS = "$(inherited) @executable_path/../Frameworks @loader_path/../Frameworks";
				OTHER_SWIFT_FLAGS = "-D USING_BUILTIN_SQLITE -D USING_SQLCIPHER -D SQLITE_HAS_CODEC";
				PRODUCT_BUNDLE_IDENTIFIER = com.github.groue.GRDBCipherOSXTests;
				PRODUCT_NAME = GRDBTests;
				SDKROOT = macosx;
			};
			name = Debug;
		};
		560FC5AF1CB00B880014AA8E /* Release */ = {
			isa = XCBuildConfiguration;
			buildSettings = {
				COMBINE_HIDPI_IMAGES = YES;
				COPY_PHASE_STRIP = NO;
				DEBUG_INFORMATION_FORMAT = "dwarf-with-dsym";
				GCC_NO_COMMON_BLOCKS = YES;
				INFOPLIST_FILE = Tests/Info.plist;
				LD_RUNPATH_SEARCH_PATHS = "$(inherited) @executable_path/../Frameworks @loader_path/../Frameworks";
				OTHER_SWIFT_FLAGS = "-D USING_BUILTIN_SQLITE -D USING_SQLCIPHER -D SQLITE_HAS_CODEC";
				PRODUCT_BUNDLE_IDENTIFIER = com.github.groue.GRDBCipherOSXTests;
				PRODUCT_NAME = GRDBTests;
				SDKROOT = macosx;
				SWIFT_OPTIMIZATION_LEVEL = "-Owholemodule";
			};
			name = Release;
		};
		56553C161C3E906C00522B5C /* Debug */ = {
			isa = XCBuildConfiguration;
			buildSettings = {
				COMBINE_HIDPI_IMAGES = YES;
				DEBUG_INFORMATION_FORMAT = dwarf;
				GCC_NO_COMMON_BLOCKS = YES;
				INFOPLIST_FILE = Tests/Info.plist;
				LD_RUNPATH_SEARCH_PATHS = "$(inherited) @executable_path/../Frameworks @loader_path/../Frameworks";
				PRODUCT_BUNDLE_IDENTIFIER = com.github.groue.GRDBOSXTests;
				PRODUCT_NAME = "$(TARGET_NAME)";
				SDKROOT = macosx;
			};
			name = Debug;
		};
		56553C171C3E906C00522B5C /* Release */ = {
			isa = XCBuildConfiguration;
			buildSettings = {
				COMBINE_HIDPI_IMAGES = YES;
				COPY_PHASE_STRIP = NO;
				DEBUG_INFORMATION_FORMAT = "dwarf-with-dsym";
				GCC_NO_COMMON_BLOCKS = YES;
				INFOPLIST_FILE = Tests/Info.plist;
				LD_RUNPATH_SEARCH_PATHS = "$(inherited) @executable_path/../Frameworks @loader_path/../Frameworks";
				PRODUCT_BUNDLE_IDENTIFIER = com.github.groue.GRDBOSXTests;
				PRODUCT_NAME = "$(TARGET_NAME)";
				SDKROOT = macosx;
				SWIFT_OPTIMIZATION_LEVEL = "-Owholemodule";
			};
			name = Release;
		};
		5671566A1CB16729007DC145 /* Debug */ = {
			isa = XCBuildConfiguration;
			buildSettings = {
				COMBINE_HIDPI_IMAGES = YES;
				DEBUG_INFORMATION_FORMAT = dwarf;
				GCC_NO_COMMON_BLOCKS = YES;
				INFOPLIST_FILE = Tests/Info.plist;
				LD_RUNPATH_SEARCH_PATHS = "$(inherited) @executable_path/../Frameworks @loader_path/../Frameworks";
				OTHER_SWIFT_FLAGS = "-D USING_BUILTIN_SQLITE -D USING_SQLCIPHER -D GRDBCIPHER_USE_ENCRYPTION -D SQLITE_HAS_CODEC";
				PRODUCT_BUNDLE_IDENTIFIER = com.github.groue.GRDBCipherOSXTests;
				PRODUCT_NAME = "$(TARGET_NAME)";
				SDKROOT = macosx;
			};
			name = Debug;
		};
		5671566B1CB16729007DC145 /* Release */ = {
			isa = XCBuildConfiguration;
			buildSettings = {
				COMBINE_HIDPI_IMAGES = YES;
				COPY_PHASE_STRIP = NO;
				DEBUG_INFORMATION_FORMAT = "dwarf-with-dsym";
				GCC_NO_COMMON_BLOCKS = YES;
				INFOPLIST_FILE = Tests/Info.plist;
				LD_RUNPATH_SEARCH_PATHS = "$(inherited) @executable_path/../Frameworks @loader_path/../Frameworks";
				OTHER_SWIFT_FLAGS = "-D USING_BUILTIN_SQLITE -D USING_SQLCIPHER -D GRDBCIPHER_USE_ENCRYPTION -D SQLITE_HAS_CODEC";
				PRODUCT_BUNDLE_IDENTIFIER = com.github.groue.GRDBCipherOSXTests;
				PRODUCT_NAME = "$(TARGET_NAME)";
				SDKROOT = macosx;
				SWIFT_OPTIMIZATION_LEVEL = "-Owholemodule";
			};
			name = Release;
		};
		56AFCA211CB1A8BB00F48B96 /* Debug */ = {
			isa = XCBuildConfiguration;
			baseConfigurationReference = 568BE51F1CB0360500270F93 /* GRDB.xcconfig */;
			buildSettings = {
				APPLICATION_EXTENSION_API_ONLY = YES;
				"CODE_SIGN_IDENTITY[sdk=iphoneos*]" = "iPhone Developer";
				DEBUG_INFORMATION_FORMAT = dwarf;
				DEFINES_MODULE = YES;
				DYLIB_COMPATIBILITY_VERSION = 1;
				DYLIB_CURRENT_VERSION = 1;
				DYLIB_INSTALL_NAME_BASE = "@rpath";
				GCC_NO_COMMON_BLOCKS = YES;
				INSTALL_PATH = "$(LOCAL_LIBRARY_DIR)/Frameworks";
				IPHONEOS_DEPLOYMENT_TARGET = 8.0;
				LD_RUNPATH_SEARCH_PATHS = "$(inherited) @executable_path/Frameworks @loader_path/Frameworks";
				SDKROOT = iphoneos;
				SKIP_INSTALL = YES;
				TARGETED_DEVICE_FAMILY = "1,2";
			};
			name = Debug;
		};
		56AFCA221CB1A8BB00F48B96 /* Release */ = {
			isa = XCBuildConfiguration;
			baseConfigurationReference = 568BE51F1CB0360500270F93 /* GRDB.xcconfig */;
			buildSettings = {
				APPLICATION_EXTENSION_API_ONLY = YES;
				"CODE_SIGN_IDENTITY[sdk=iphoneos*]" = "iPhone Developer";
				COPY_PHASE_STRIP = NO;
				DEBUG_INFORMATION_FORMAT = "dwarf-with-dsym";
				DEFINES_MODULE = YES;
				DYLIB_COMPATIBILITY_VERSION = 1;
				DYLIB_CURRENT_VERSION = 1;
				DYLIB_INSTALL_NAME_BASE = "@rpath";
				GCC_NO_COMMON_BLOCKS = YES;
				INSTALL_PATH = "$(LOCAL_LIBRARY_DIR)/Frameworks";
				IPHONEOS_DEPLOYMENT_TARGET = 8.0;
				LD_RUNPATH_SEARCH_PATHS = "$(inherited) @executable_path/Frameworks @loader_path/Frameworks";
				SDKROOT = iphoneos;
				SKIP_INSTALL = YES;
				SWIFT_OPTIMIZATION_LEVEL = "-Owholemodule";
				TARGETED_DEVICE_FAMILY = "1,2";
			};
			name = Release;
		};
		56AFCA7D1CB1AA9900F48B96 /* Debug */ = {
			isa = XCBuildConfiguration;
			buildSettings = {
				"CODE_SIGN_IDENTITY[sdk=iphoneos*]" = "iPhone Developer";
				DEBUG_INFORMATION_FORMAT = dwarf;
				GCC_NO_COMMON_BLOCKS = YES;
				INFOPLIST_FILE = Tests/Info.plist;
				LD_RUNPATH_SEARCH_PATHS = "$(inherited) @executable_path/Frameworks @loader_path/Frameworks";
				OTHER_SWIFT_FLAGS = "-D USING_BUILTIN_SQLITE -D USING_SQLCIPHER -D SQLITE_HAS_CODEC";
				PRODUCT_BUNDLE_IDENTIFIER = com.github.groue.GRDBCipheriOSTests;
				PRODUCT_NAME = GRDBTests;
				SDKROOT = iphoneos;
			};
			name = Debug;
		};
		56AFCA7E1CB1AA9900F48B96 /* Release */ = {
			isa = XCBuildConfiguration;
			buildSettings = {
				"CODE_SIGN_IDENTITY[sdk=iphoneos*]" = "iPhone Developer";
				COPY_PHASE_STRIP = NO;
				DEBUG_INFORMATION_FORMAT = "dwarf-with-dsym";
				GCC_NO_COMMON_BLOCKS = YES;
				INFOPLIST_FILE = Tests/Info.plist;
				LD_RUNPATH_SEARCH_PATHS = "$(inherited) @executable_path/Frameworks @loader_path/Frameworks";
				OTHER_SWIFT_FLAGS = "-D USING_BUILTIN_SQLITE -D USING_SQLCIPHER -D SQLITE_HAS_CODEC";
				PRODUCT_BUNDLE_IDENTIFIER = com.github.groue.GRDBCipheriOSTests;
				PRODUCT_NAME = GRDBTests;
				SDKROOT = iphoneos;
				SWIFT_OPTIMIZATION_LEVEL = "-Owholemodule";
			};
			name = Release;
		};
		56AFCAD51CB1ABC800F48B96 /* Debug */ = {
			isa = XCBuildConfiguration;
			buildSettings = {
				"CODE_SIGN_IDENTITY[sdk=iphoneos*]" = "iPhone Developer";
				DEBUG_INFORMATION_FORMAT = dwarf;
				GCC_NO_COMMON_BLOCKS = YES;
				INFOPLIST_FILE = Tests/Info.plist;
				LD_RUNPATH_SEARCH_PATHS = "$(inherited) @executable_path/Frameworks @loader_path/Frameworks";
				OTHER_SWIFT_FLAGS = "-D USING_BUILTIN_SQLITE -D USING_SQLCIPHER -D SQLITE_HAS_CODEC -D GRDBCIPHER_USE_ENCRYPTION";
				PRODUCT_BUNDLE_IDENTIFIER = com.github.groue.GRDBCipheriOSEncryptedTests;
				PRODUCT_NAME = GRDBTests;
				SDKROOT = iphoneos;
			};
			name = Debug;
		};
		56AFCAD61CB1ABC800F48B96 /* Release */ = {
			isa = XCBuildConfiguration;
			buildSettings = {
				"CODE_SIGN_IDENTITY[sdk=iphoneos*]" = "iPhone Developer";
				COPY_PHASE_STRIP = NO;
				DEBUG_INFORMATION_FORMAT = "dwarf-with-dsym";
				GCC_NO_COMMON_BLOCKS = YES;
				INFOPLIST_FILE = Tests/Info.plist;
				LD_RUNPATH_SEARCH_PATHS = "$(inherited) @executable_path/Frameworks @loader_path/Frameworks";
				OTHER_SWIFT_FLAGS = "-D USING_BUILTIN_SQLITE -D USING_SQLCIPHER -D SQLITE_HAS_CODEC -D GRDBCIPHER_USE_ENCRYPTION";
				PRODUCT_BUNDLE_IDENTIFIER = com.github.groue.GRDBCipheriOSEncryptedTests;
				PRODUCT_NAME = GRDBTests;
				SDKROOT = iphoneos;
				SWIFT_OPTIMIZATION_LEVEL = "-Owholemodule";
			};
			name = Release;
		};
		56E5D7DC1B4D3FEE00430942 /* Debug */ = {
			isa = XCBuildConfiguration;
			baseConfigurationReference = 56B8F49A1B4E2F3600C24296 /* GRDB.xcconfig */;
			buildSettings = {
				APPLICATION_EXTENSION_API_ONLY = YES;
				"CODE_SIGN_IDENTITY[sdk=iphoneos*]" = "iPhone Developer";
				DEBUG_INFORMATION_FORMAT = dwarf;
				DEFINES_MODULE = YES;
				DYLIB_COMPATIBILITY_VERSION = 1;
				DYLIB_CURRENT_VERSION = 1;
				DYLIB_INSTALL_NAME_BASE = "@rpath";
				GCC_NO_COMMON_BLOCKS = YES;
				INSTALL_PATH = "$(LOCAL_LIBRARY_DIR)/Frameworks";
				IPHONEOS_DEPLOYMENT_TARGET = 8.0;
				LD_RUNPATH_SEARCH_PATHS = "$(inherited) @executable_path/Frameworks @loader_path/Frameworks";
				SDKROOT = iphoneos;
				SKIP_INSTALL = YES;
				SWIFT_VERSION = 3.0;
				TARGETED_DEVICE_FAMILY = "1,2";
			};
			name = Debug;
		};
		56E5D7DD1B4D3FEE00430942 /* Release */ = {
			isa = XCBuildConfiguration;
			baseConfigurationReference = 56B8F49A1B4E2F3600C24296 /* GRDB.xcconfig */;
			buildSettings = {
				APPLICATION_EXTENSION_API_ONLY = YES;
				"CODE_SIGN_IDENTITY[sdk=iphoneos*]" = "iPhone Developer";
				COPY_PHASE_STRIP = NO;
				DEBUG_INFORMATION_FORMAT = "dwarf-with-dsym";
				DEFINES_MODULE = YES;
				DYLIB_COMPATIBILITY_VERSION = 1;
				DYLIB_CURRENT_VERSION = 1;
				DYLIB_INSTALL_NAME_BASE = "@rpath";
				GCC_NO_COMMON_BLOCKS = YES;
				INSTALL_PATH = "$(LOCAL_LIBRARY_DIR)/Frameworks";
				IPHONEOS_DEPLOYMENT_TARGET = 8.0;
				LD_RUNPATH_SEARCH_PATHS = "$(inherited) @executable_path/Frameworks @loader_path/Frameworks";
				SDKROOT = iphoneos;
				SKIP_INSTALL = YES;
				SWIFT_OPTIMIZATION_LEVEL = "-Owholemodule";
				SWIFT_VERSION = 3.0;
				TARGETED_DEVICE_FAMILY = "1,2";
			};
			name = Release;
		};
		56E5D7DF1B4D3FEE00430942 /* Debug */ = {
			isa = XCBuildConfiguration;
			buildSettings = {
				"CODE_SIGN_IDENTITY[sdk=iphoneos*]" = "iPhone Developer";
				DEBUG_INFORMATION_FORMAT = dwarf;
				GCC_NO_COMMON_BLOCKS = YES;
				INFOPLIST_FILE = Tests/Info.plist;
				LD_RUNPATH_SEARCH_PATHS = "$(inherited) @executable_path/Frameworks @loader_path/Frameworks";
				OTHER_SWIFT_FLAGS = "-D SQLITE_MODULE";
				PRODUCT_BUNDLE_IDENTIFIER = com.github.groue.GRDBiOSTests;
				PRODUCT_NAME = GRDBTests;
				SDKROOT = iphoneos;
				SWIFT_VERSION = 3.0;
			};
			name = Debug;
		};
		56E5D7E01B4D3FEE00430942 /* Release */ = {
			isa = XCBuildConfiguration;
			buildSettings = {
				"CODE_SIGN_IDENTITY[sdk=iphoneos*]" = "iPhone Developer";
				COPY_PHASE_STRIP = NO;
				DEBUG_INFORMATION_FORMAT = "dwarf-with-dsym";
				GCC_NO_COMMON_BLOCKS = YES;
				INFOPLIST_FILE = Tests/Info.plist;
				LD_RUNPATH_SEARCH_PATHS = "$(inherited) @executable_path/Frameworks @loader_path/Frameworks";
				OTHER_SWIFT_FLAGS = "-D SQLITE_MODULE";
				PRODUCT_BUNDLE_IDENTIFIER = com.github.groue.GRDBiOSTests;
				PRODUCT_NAME = GRDBTests;
				SDKROOT = iphoneos;
				SWIFT_OPTIMIZATION_LEVEL = "-Owholemodule";
				SWIFT_VERSION = 3.0;
			};
			name = Release;
		};
		56E5D8021B4D422E00430942 /* Debug */ = {
			isa = XCBuildConfiguration;
			buildSettings = {
				COMBINE_HIDPI_IMAGES = YES;
				DEBUG_INFORMATION_FORMAT = dwarf;
				GCC_NO_COMMON_BLOCKS = YES;
				INFOPLIST_FILE = Tests/Info.plist;
				LD_RUNPATH_SEARCH_PATHS = "$(inherited) @executable_path/../Frameworks @loader_path/../Frameworks";
				OTHER_SWIFT_FLAGS = "-D SQLITE_MODULE";
				PRODUCT_BUNDLE_IDENTIFIER = com.github.groue.GRDBOSXTests;
				PRODUCT_NAME = GRDBTests;
				SDKROOT = macosx;
				SWIFT_VERSION = 3.0;
			};
			name = Debug;
		};
		56E5D8031B4D422E00430942 /* Release */ = {
			isa = XCBuildConfiguration;
			buildSettings = {
				COMBINE_HIDPI_IMAGES = YES;
				COPY_PHASE_STRIP = NO;
				DEBUG_INFORMATION_FORMAT = "dwarf-with-dsym";
				GCC_NO_COMMON_BLOCKS = YES;
				INFOPLIST_FILE = Tests/Info.plist;
				LD_RUNPATH_SEARCH_PATHS = "$(inherited) @executable_path/../Frameworks @loader_path/../Frameworks";
				OTHER_SWIFT_FLAGS = "-D SQLITE_MODULE";
				PRODUCT_BUNDLE_IDENTIFIER = com.github.groue.GRDBOSXTests;
				PRODUCT_NAME = GRDBTests;
				SDKROOT = macosx;
				SWIFT_OPTIMIZATION_LEVEL = "-Owholemodule";
				SWIFT_VERSION = 3.0;
			};
			name = Release;
		};
		DC37740719C8CBB3004FCF85 /* Debug */ = {
			isa = XCBuildConfiguration;
			buildSettings = {
				ALWAYS_SEARCH_USER_PATHS = NO;
				CLANG_CXX_LANGUAGE_STANDARD = "gnu++0x";
				CLANG_CXX_LIBRARY = "libc++";
				CLANG_ENABLE_MODULES = YES;
				CLANG_ENABLE_OBJC_ARC = YES;
				CLANG_WARN_BOOL_CONVERSION = YES;
				CLANG_WARN_CONSTANT_CONVERSION = YES;
				CLANG_WARN_DIRECT_OBJC_ISA_USAGE = YES_ERROR;
				CLANG_WARN_EMPTY_BODY = YES;
				CLANG_WARN_ENUM_CONVERSION = YES;
				CLANG_WARN_INFINITE_RECURSION = YES;
				CLANG_WARN_INT_CONVERSION = YES;
				CLANG_WARN_OBJC_ROOT_CLASS = YES_ERROR;
				CLANG_WARN_SUSPICIOUS_MOVE = YES;
				CLANG_WARN_UNREACHABLE_CODE = YES;
				CLANG_WARN__DUPLICATE_METHOD_MATCH = YES;
				COPY_PHASE_STRIP = NO;
				CURRENT_PROJECT_VERSION = 1;
				ENABLE_STRICT_OBJC_MSGSEND = YES;
				ENABLE_TESTABILITY = YES;
				GCC_C_LANGUAGE_STANDARD = gnu99;
				GCC_DYNAMIC_NO_PIC = NO;
				GCC_NO_COMMON_BLOCKS = YES;
				GCC_OPTIMIZATION_LEVEL = 0;
				GCC_PREPROCESSOR_DEFINITIONS = (
					"DEBUG=1",
					"$(inherited)",
				);
				GCC_SYMBOLS_PRIVATE_EXTERN = NO;
				GCC_WARN_64_TO_32_BIT_CONVERSION = YES;
				GCC_WARN_ABOUT_RETURN_TYPE = YES_ERROR;
				GCC_WARN_UNDECLARED_SELECTOR = YES;
				GCC_WARN_UNINITIALIZED_AUTOS = YES_AGGRESSIVE;
				GCC_WARN_UNUSED_FUNCTION = YES;
				GCC_WARN_UNUSED_VARIABLE = YES;
				MTL_ENABLE_DEBUG_INFO = YES;
				ONLY_ACTIVE_ARCH = YES;
				SWIFT_OPTIMIZATION_LEVEL = "-Onone";
				VERSIONING_SYSTEM = "apple-generic";
				VERSION_INFO_PREFIX = "";
			};
			name = Debug;
		};
		DC37740819C8CBB3004FCF85 /* Release */ = {
			isa = XCBuildConfiguration;
			buildSettings = {
				ALWAYS_SEARCH_USER_PATHS = NO;
				CLANG_CXX_LANGUAGE_STANDARD = "gnu++0x";
				CLANG_CXX_LIBRARY = "libc++";
				CLANG_ENABLE_MODULES = YES;
				CLANG_ENABLE_OBJC_ARC = YES;
				CLANG_WARN_BOOL_CONVERSION = YES;
				CLANG_WARN_CONSTANT_CONVERSION = YES;
				CLANG_WARN_DIRECT_OBJC_ISA_USAGE = YES_ERROR;
				CLANG_WARN_EMPTY_BODY = YES;
				CLANG_WARN_ENUM_CONVERSION = YES;
				CLANG_WARN_INFINITE_RECURSION = YES;
				CLANG_WARN_INT_CONVERSION = YES;
				CLANG_WARN_OBJC_ROOT_CLASS = YES_ERROR;
				CLANG_WARN_SUSPICIOUS_MOVE = YES;
				CLANG_WARN_UNREACHABLE_CODE = YES;
				CLANG_WARN__DUPLICATE_METHOD_MATCH = YES;
				COPY_PHASE_STRIP = YES;
				CURRENT_PROJECT_VERSION = 1;
				ENABLE_NS_ASSERTIONS = NO;
				ENABLE_STRICT_OBJC_MSGSEND = YES;
				GCC_C_LANGUAGE_STANDARD = gnu99;
				GCC_NO_COMMON_BLOCKS = YES;
				GCC_WARN_64_TO_32_BIT_CONVERSION = YES;
				GCC_WARN_ABOUT_RETURN_TYPE = YES_ERROR;
				GCC_WARN_UNDECLARED_SELECTOR = YES;
				GCC_WARN_UNINITIALIZED_AUTOS = YES_AGGRESSIVE;
				GCC_WARN_UNUSED_FUNCTION = YES;
				GCC_WARN_UNUSED_VARIABLE = YES;
				MTL_ENABLE_DEBUG_INFO = NO;
				VALIDATE_PRODUCT = YES;
				VERSIONING_SYSTEM = "apple-generic";
				VERSION_INFO_PREFIX = "";
			};
			name = Release;
		};
		DC37740A19C8CBB3004FCF85 /* Debug */ = {
			isa = XCBuildConfiguration;
			baseConfigurationReference = 56B8F49A1B4E2F3600C24296 /* GRDB.xcconfig */;
			buildSettings = {
				APPLICATION_EXTENSION_API_ONLY = YES;
				CLANG_ENABLE_MODULES = YES;
				COMBINE_HIDPI_IMAGES = YES;
				DEFINES_MODULE = YES;
				DYLIB_COMPATIBILITY_VERSION = 1;
				DYLIB_CURRENT_VERSION = 1;
				DYLIB_INSTALL_NAME_BASE = "@rpath";
				INFOPLIST_FILE = Support/Info.plist;
				INSTALL_PATH = "$(LOCAL_LIBRARY_DIR)/Frameworks";
				LD_RUNPATH_SEARCH_PATHS = "$(inherited) @executable_path/Frameworks @loader_path/Frameworks";
				MACOSX_DEPLOYMENT_TARGET = 10.9;
				SKIP_INSTALL = YES;
				SWIFT_VERSION = 3.0;
			};
			name = Debug;
		};
		DC37740B19C8CBB3004FCF85 /* Release */ = {
			isa = XCBuildConfiguration;
			baseConfigurationReference = 56B8F49A1B4E2F3600C24296 /* GRDB.xcconfig */;
			buildSettings = {
				APPLICATION_EXTENSION_API_ONLY = YES;
				CLANG_ENABLE_MODULES = YES;
				COMBINE_HIDPI_IMAGES = YES;
				DEFINES_MODULE = YES;
				DYLIB_COMPATIBILITY_VERSION = 1;
				DYLIB_CURRENT_VERSION = 1;
				DYLIB_INSTALL_NAME_BASE = "@rpath";
				INFOPLIST_FILE = Support/Info.plist;
				INSTALL_PATH = "$(LOCAL_LIBRARY_DIR)/Frameworks";
				LD_RUNPATH_SEARCH_PATHS = "$(inherited) @executable_path/Frameworks @loader_path/Frameworks";
				MACOSX_DEPLOYMENT_TARGET = 10.9;
				SKIP_INSTALL = YES;
				SWIFT_OPTIMIZATION_LEVEL = "-Owholemodule";
				SWIFT_VERSION = 3.0;
			};
			name = Release;
		};
		F3BA80041CFB25E4003DC1BA /* Debug */ = {
			isa = XCBuildConfiguration;
			baseConfigurationReference = F3BA7FEE1CFB23B7003DC1BA /* GRDB.xcconfig */;
			buildSettings = {
				APPLICATION_EXTENSION_API_ONLY = YES;
				CLANG_ANALYZER_NONNULL = YES;
				"CODE_SIGN_IDENTITY[sdk=iphoneos*]" = "iPhone Developer";
				DEBUG_INFORMATION_FORMAT = dwarf;
				DEFINES_MODULE = YES;
				DYLIB_COMPATIBILITY_VERSION = 1;
				DYLIB_CURRENT_VERSION = 1;
				DYLIB_INSTALL_NAME_BASE = "@rpath";
				GCC_NO_COMMON_BLOCKS = YES;
				INSTALL_PATH = "$(LOCAL_LIBRARY_DIR)/Frameworks";
				IPHONEOS_DEPLOYMENT_TARGET = 8.0;
				LD_RUNPATH_SEARCH_PATHS = "$(inherited) @executable_path/Frameworks @loader_path/Frameworks";
				SDKROOT = iphoneos;
				SKIP_INSTALL = YES;
				SWIFT_VERSION = 3.0;
				TARGETED_DEVICE_FAMILY = "1,2";
			};
			name = Debug;
		};
		F3BA80051CFB25E4003DC1BA /* Release */ = {
			isa = XCBuildConfiguration;
			baseConfigurationReference = F3BA7FEE1CFB23B7003DC1BA /* GRDB.xcconfig */;
			buildSettings = {
				APPLICATION_EXTENSION_API_ONLY = YES;
				CLANG_ANALYZER_NONNULL = YES;
				"CODE_SIGN_IDENTITY[sdk=iphoneos*]" = "iPhone Developer";
				COPY_PHASE_STRIP = NO;
				DEBUG_INFORMATION_FORMAT = "dwarf-with-dsym";
				DEFINES_MODULE = YES;
				DYLIB_COMPATIBILITY_VERSION = 1;
				DYLIB_CURRENT_VERSION = 1;
				DYLIB_INSTALL_NAME_BASE = "@rpath";
				GCC_NO_COMMON_BLOCKS = YES;
				INSTALL_PATH = "$(LOCAL_LIBRARY_DIR)/Frameworks";
				IPHONEOS_DEPLOYMENT_TARGET = 8.0;
				LD_RUNPATH_SEARCH_PATHS = "$(inherited) @executable_path/Frameworks @loader_path/Frameworks";
				SDKROOT = iphoneos;
				SKIP_INSTALL = YES;
				SWIFT_OPTIMIZATION_LEVEL = "-Owholemodule";
				SWIFT_VERSION = 3.0;
				TARGETED_DEVICE_FAMILY = "1,2";
			};
			name = Release;
		};
		F3BA804A1CFB2AD7003DC1BA /* Debug */ = {
			isa = XCBuildConfiguration;
			baseConfigurationReference = F3BA813B1CFB3770003DC1BA /* GRDBCustomSQLite-Testing.xcconfig */;
			buildSettings = {
				CLANG_ANALYZER_NONNULL = YES;
				"CODE_SIGN_IDENTITY[sdk=iphoneos*]" = "iPhone Developer";
				DEBUG_INFORMATION_FORMAT = dwarf;
				GCC_NO_COMMON_BLOCKS = YES;
				INFOPLIST_FILE = Tests/Info.plist;
				IPHONEOS_DEPLOYMENT_TARGET = 8.0;
				LD_RUNPATH_SEARCH_PATHS = "$(inherited) @executable_path/Frameworks @loader_path/Frameworks";
				PRODUCT_BUNDLE_IDENTIFIER = com.github.groue.GRDBCustomSQLite.GRDBCustomSQLiteiOSTests;
				PRODUCT_NAME = "$(TARGET_NAME)";
				SDKROOT = iphoneos;
				SWIFT_VERSION = 3.0;
			};
			name = Debug;
		};
		F3BA804B1CFB2AD7003DC1BA /* Release */ = {
			isa = XCBuildConfiguration;
			baseConfigurationReference = F3BA813B1CFB3770003DC1BA /* GRDBCustomSQLite-Testing.xcconfig */;
			buildSettings = {
				CLANG_ANALYZER_NONNULL = YES;
				"CODE_SIGN_IDENTITY[sdk=iphoneos*]" = "iPhone Developer";
				COPY_PHASE_STRIP = NO;
				DEBUG_INFORMATION_FORMAT = "dwarf-with-dsym";
				GCC_NO_COMMON_BLOCKS = YES;
				INFOPLIST_FILE = Tests/Info.plist;
				IPHONEOS_DEPLOYMENT_TARGET = 8.0;
				LD_RUNPATH_SEARCH_PATHS = "$(inherited) @executable_path/Frameworks @loader_path/Frameworks";
				PRODUCT_BUNDLE_IDENTIFIER = com.github.groue.GRDBCustomSQLite.GRDBCustomSQLiteiOSTests;
				PRODUCT_NAME = "$(TARGET_NAME)";
				SDKROOT = iphoneos;
				SWIFT_OPTIMIZATION_LEVEL = "-Owholemodule";
				SWIFT_VERSION = 3.0;
			};
			name = Release;
		};
		F3BA80601CFB2BB2003DC1BA /* Debug */ = {
			isa = XCBuildConfiguration;
			baseConfigurationReference = F3BA7FEE1CFB23B7003DC1BA /* GRDB.xcconfig */;
			buildSettings = {
				APPLICATION_EXTENSION_API_ONLY = YES;
				CLANG_ANALYZER_NONNULL = YES;
				COMBINE_HIDPI_IMAGES = YES;
				DEBUG_INFORMATION_FORMAT = dwarf;
				DEFINES_MODULE = YES;
				DYLIB_COMPATIBILITY_VERSION = 1;
				DYLIB_CURRENT_VERSION = 1;
				DYLIB_INSTALL_NAME_BASE = "@rpath";
				GCC_NO_COMMON_BLOCKS = YES;
				INSTALL_PATH = "$(LOCAL_LIBRARY_DIR)/Frameworks";
				LD_RUNPATH_SEARCH_PATHS = "$(inherited) @executable_path/Frameworks @loader_path/Frameworks";
				MACOSX_DEPLOYMENT_TARGET = 10.9;
				SKIP_INSTALL = YES;
				SWIFT_VERSION = 3.0;
			};
			name = Debug;
		};
		F3BA80611CFB2BB2003DC1BA /* Release */ = {
			isa = XCBuildConfiguration;
			baseConfigurationReference = F3BA7FEE1CFB23B7003DC1BA /* GRDB.xcconfig */;
			buildSettings = {
				APPLICATION_EXTENSION_API_ONLY = YES;
				CLANG_ANALYZER_NONNULL = YES;
				COMBINE_HIDPI_IMAGES = YES;
				DEBUG_INFORMATION_FORMAT = "dwarf-with-dsym";
				DEFINES_MODULE = YES;
				DYLIB_COMPATIBILITY_VERSION = 1;
				DYLIB_CURRENT_VERSION = 1;
				DYLIB_INSTALL_NAME_BASE = "@rpath";
				GCC_NO_COMMON_BLOCKS = YES;
				INSTALL_PATH = "$(LOCAL_LIBRARY_DIR)/Frameworks";
				LD_RUNPATH_SEARCH_PATHS = "$(inherited) @executable_path/Frameworks @loader_path/Frameworks";
				MACOSX_DEPLOYMENT_TARGET = 10.9;
				SKIP_INSTALL = YES;
				SWIFT_OPTIMIZATION_LEVEL = "-Owholemodule";
				SWIFT_VERSION = 3.0;
			};
			name = Release;
		};
		F3BA80A41CFB2F6F003DC1BA /* Debug */ = {
			isa = XCBuildConfiguration;
			baseConfigurationReference = F3BA813B1CFB3770003DC1BA /* GRDBCustomSQLite-Testing.xcconfig */;
			buildSettings = {
				CLANG_ANALYZER_NONNULL = YES;
				CODE_SIGN_IDENTITY = "-";
				COMBINE_HIDPI_IMAGES = YES;
				DEBUG_INFORMATION_FORMAT = dwarf;
				GCC_NO_COMMON_BLOCKS = YES;
				INFOPLIST_FILE = Tests/Info.plist;
				LD_RUNPATH_SEARCH_PATHS = "$(inherited) @executable_path/../Frameworks @loader_path/../Frameworks";
				MACOSX_DEPLOYMENT_TARGET = 10.9;
				PRODUCT_BUNDLE_IDENTIFIER = com.github.groue.GRDBCustomSQLiteOSXTests;
				PRODUCT_NAME = "$(TARGET_NAME)";
				SDKROOT = macosx;
				SWIFT_VERSION = 3.0;
			};
			name = Debug;
		};
		F3BA80A51CFB2F6F003DC1BA /* Release */ = {
			isa = XCBuildConfiguration;
			baseConfigurationReference = F3BA813B1CFB3770003DC1BA /* GRDBCustomSQLite-Testing.xcconfig */;
			buildSettings = {
				CLANG_ANALYZER_NONNULL = YES;
				CODE_SIGN_IDENTITY = "-";
				COMBINE_HIDPI_IMAGES = YES;
				COPY_PHASE_STRIP = NO;
				DEBUG_INFORMATION_FORMAT = "dwarf-with-dsym";
				GCC_NO_COMMON_BLOCKS = YES;
				INFOPLIST_FILE = Tests/Info.plist;
				LD_RUNPATH_SEARCH_PATHS = "$(inherited) @executable_path/../Frameworks @loader_path/../Frameworks";
				MACOSX_DEPLOYMENT_TARGET = 10.9;
				PRODUCT_BUNDLE_IDENTIFIER = com.github.groue.GRDBCustomSQLiteOSXTests;
				PRODUCT_NAME = "$(TARGET_NAME)";
				SDKROOT = macosx;
				SWIFT_OPTIMIZATION_LEVEL = "-Owholemodule";
				SWIFT_VERSION = 3.0;
			};
			name = Release;
		};
/* End XCBuildConfiguration section */

/* Begin XCConfigurationList section */
		560C98171C0E22D300BF8471 /* Build configuration list for PBXNativeTarget "GRDBOSXPerformanceTests" */ = {
			isa = XCConfigurationList;
			buildConfigurations = (
				560C98181C0E22D300BF8471 /* Debug */,
				560C98191C0E22D300BF8471 /* Release */,
			);
			defaultConfigurationIsVisible = 0;
			defaultConfigurationName = Release;
		};
		560FC54A1CB003810014AA8E /* Build configuration list for PBXNativeTarget "GRDBCipherOSX" */ = {
			isa = XCConfigurationList;
			buildConfigurations = (
				560FC54B1CB003810014AA8E /* Debug */,
				560FC54C1CB003810014AA8E /* Release */,
			);
			defaultConfigurationIsVisible = 0;
			defaultConfigurationName = Release;
		};
		560FC5AD1CB00B880014AA8E /* Build configuration list for PBXNativeTarget "GRDBCipherOSXTests" */ = {
			isa = XCConfigurationList;
			buildConfigurations = (
				560FC5AE1CB00B880014AA8E /* Debug */,
				560FC5AF1CB00B880014AA8E /* Release */,
			);
			defaultConfigurationIsVisible = 0;
			defaultConfigurationName = Release;
		};
		56553C151C3E906C00522B5C /* Build configuration list for PBXNativeTarget "GRDBOSXCrashTests" */ = {
			isa = XCConfigurationList;
			buildConfigurations = (
				56553C161C3E906C00522B5C /* Debug */,
				56553C171C3E906C00522B5C /* Release */,
			);
			defaultConfigurationIsVisible = 0;
			defaultConfigurationName = Release;
		};
		567156691CB16729007DC145 /* Build configuration list for PBXNativeTarget "GRDBCipherOSXEncryptedTests" */ = {
			isa = XCConfigurationList;
			buildConfigurations = (
				5671566A1CB16729007DC145 /* Debug */,
				5671566B1CB16729007DC145 /* Release */,
			);
			defaultConfigurationIsVisible = 0;
			defaultConfigurationName = Release;
		};
		56AFCA201CB1A8BB00F48B96 /* Build configuration list for PBXNativeTarget "GRDBCipheriOS" */ = {
			isa = XCConfigurationList;
			buildConfigurations = (
				56AFCA211CB1A8BB00F48B96 /* Debug */,
				56AFCA221CB1A8BB00F48B96 /* Release */,
			);
			defaultConfigurationIsVisible = 0;
			defaultConfigurationName = Release;
		};
		56AFCA7C1CB1AA9900F48B96 /* Build configuration list for PBXNativeTarget "GRDBCipheriOSTests" */ = {
			isa = XCConfigurationList;
			buildConfigurations = (
				56AFCA7D1CB1AA9900F48B96 /* Debug */,
				56AFCA7E1CB1AA9900F48B96 /* Release */,
			);
			defaultConfigurationIsVisible = 0;
			defaultConfigurationName = Release;
		};
		56AFCAD41CB1ABC800F48B96 /* Build configuration list for PBXNativeTarget "GRDBCipheriOSEncryptedTests" */ = {
			isa = XCConfigurationList;
			buildConfigurations = (
				56AFCAD51CB1ABC800F48B96 /* Debug */,
				56AFCAD61CB1ABC800F48B96 /* Release */,
			);
			defaultConfigurationIsVisible = 0;
			defaultConfigurationName = Release;
		};
		56E5D7DB1B4D3FEE00430942 /* Build configuration list for PBXNativeTarget "GRDBiOS" */ = {
			isa = XCConfigurationList;
			buildConfigurations = (
				56E5D7DC1B4D3FEE00430942 /* Debug */,
				56E5D7DD1B4D3FEE00430942 /* Release */,
			);
			defaultConfigurationIsVisible = 0;
			defaultConfigurationName = Release;
		};
		56E5D7DE1B4D3FEE00430942 /* Build configuration list for PBXNativeTarget "GRDBiOSTests" */ = {
			isa = XCConfigurationList;
			buildConfigurations = (
				56E5D7DF1B4D3FEE00430942 /* Debug */,
				56E5D7E01B4D3FEE00430942 /* Release */,
			);
			defaultConfigurationIsVisible = 0;
			defaultConfigurationName = Release;
		};
		56E5D8011B4D422E00430942 /* Build configuration list for PBXNativeTarget "GRDBOSXTests" */ = {
			isa = XCConfigurationList;
			buildConfigurations = (
				56E5D8021B4D422E00430942 /* Debug */,
				56E5D8031B4D422E00430942 /* Release */,
			);
			defaultConfigurationIsVisible = 0;
			defaultConfigurationName = Release;
		};
		DC3773ED19C8CBB3004FCF85 /* Build configuration list for PBXProject "GRDB" */ = {
			isa = XCConfigurationList;
			buildConfigurations = (
				DC37740719C8CBB3004FCF85 /* Debug */,
				DC37740819C8CBB3004FCF85 /* Release */,
			);
			defaultConfigurationIsVisible = 0;
			defaultConfigurationName = Release;
		};
		DC37740919C8CBB3004FCF85 /* Build configuration list for PBXNativeTarget "GRDBOSX" */ = {
			isa = XCConfigurationList;
			buildConfigurations = (
				DC37740A19C8CBB3004FCF85 /* Debug */,
				DC37740B19C8CBB3004FCF85 /* Release */,
			);
			defaultConfigurationIsVisible = 0;
			defaultConfigurationName = Release;
		};
		F3BA80031CFB25E4003DC1BA /* Build configuration list for PBXNativeTarget "GRDBCustomSQLiteiOS" */ = {
			isa = XCConfigurationList;
			buildConfigurations = (
				F3BA80041CFB25E4003DC1BA /* Debug */,
				F3BA80051CFB25E4003DC1BA /* Release */,
			);
			defaultConfigurationIsVisible = 0;
			defaultConfigurationName = Release;
		};
		F3BA80491CFB2AD7003DC1BA /* Build configuration list for PBXNativeTarget "GRDBCustomSQLiteiOSTests" */ = {
			isa = XCConfigurationList;
			buildConfigurations = (
				F3BA804A1CFB2AD7003DC1BA /* Debug */,
				F3BA804B1CFB2AD7003DC1BA /* Release */,
			);
			defaultConfigurationIsVisible = 0;
			defaultConfigurationName = Release;
		};
		F3BA805F1CFB2BB2003DC1BA /* Build configuration list for PBXNativeTarget "GRDBCustomSQLiteOSX" */ = {
			isa = XCConfigurationList;
			buildConfigurations = (
				F3BA80601CFB2BB2003DC1BA /* Debug */,
				F3BA80611CFB2BB2003DC1BA /* Release */,
			);
			defaultConfigurationIsVisible = 0;
			defaultConfigurationName = Release;
		};
		F3BA80A31CFB2F6F003DC1BA /* Build configuration list for PBXNativeTarget "GRDBCustomSQLiteOSXTests" */ = {
			isa = XCConfigurationList;
			buildConfigurations = (
				F3BA80A41CFB2F6F003DC1BA /* Debug */,
				F3BA80A51CFB2F6F003DC1BA /* Release */,
			);
			defaultConfigurationIsVisible = 0;
			defaultConfigurationName = Release;
		};
/* End XCConfigurationList section */

/* Begin XCVersionGroup section */
		56DE7B2D1C42B23B00861EB8 /* PerformanceModel.xcdatamodeld */ = {
			isa = XCVersionGroup;
			children = (
				56DE7B2E1C42B23B00861EB8 /* PerformanceModel.xcdatamodel */,
			);
			currentVersion = 56DE7B2E1C42B23B00861EB8 /* PerformanceModel.xcdatamodel */;
			path = PerformanceModel.xcdatamodeld;
			sourceTree = "<group>";
			versionGroupType = wrapper.xcdatamodel;
		};
/* End XCVersionGroup section */
	};
	rootObject = DC3773EA19C8CBB3004FCF85 /* Project object */;
}<|MERGE_RESOLUTION|>--- conflicted
+++ resolved
@@ -3806,11 +3806,7 @@
 				56C3F7561CF9F12400F6A361 /* SavepointTests.swift in Sources */,
 				569531271C9087B700CF1A2B /* DatabaseQueueSchemaCacheTests.swift in Sources */,
 				56B14E831D4DAE54000BF4A3 /* RowAsDictionaryLiteralConvertibleTests.swift in Sources */,
-<<<<<<< HEAD
-=======
 				566AD8CA1D531BEC002EC1A8 /* SQLTableBuilderTests.swift in Sources */,
-				EED6C2E41D00C0DF00F8E701 /* NSNullTests.swift in Sources */,
->>>>>>> 7d21772f
 				56A238541B9C74A90082EB20 /* PrimaryKeyMultipleTests.swift in Sources */,
 				56FDECE31BB32DFD009AD709 /* MetalRowTests.swift in Sources */,
 				56DE7B121C3D93ED00861EB8 /* StatementArgumentsTests.swift in Sources */,
@@ -4132,11 +4128,7 @@
 				F3BA80F81CFB3021003DC1BA /* StatementArgumentsTests.swift in Sources */,
 				F3BA80E91CFB3016003DC1BA /* AdapterRowTests.swift in Sources */,
 				56B14E861D4DAE54000BF4A3 /* RowAsDictionaryLiteralConvertibleTests.swift in Sources */,
-<<<<<<< HEAD
-=======
 				566AD8CD1D531BEE002EC1A8 /* SQLTableBuilderTests.swift in Sources */,
-				EED6C2E71D00C0E000F8E701 /* NSNullTests.swift in Sources */,
->>>>>>> 7d21772f
 				F3BA80D11CFB2FF3003DC1BA /* MutablePersistableTests.swift in Sources */,
 				F3BA80CF1CFB2FEA003DC1BA /* DatabaseSchedulerTests.swift in Sources */,
 				F3BA80E71CFB3016003DC1BA /* DetachedRowTests.swift in Sources */,
